--- conflicted
+++ resolved
@@ -17,7 +17,6 @@
 libraryDependencies ++= Seq(
   "org.apache.spark"             %% "spark-sql"         % sparkVersion % "provided",
   "org.apache.spark"             %% "spark-hive"        % sparkVersion % "provided",
-<<<<<<< HEAD
   "org.scalatest"                %% "scalatest"         % "2.2.6" % "test",
   "com.google.guava"             % "guava"              % "14.0.1",
   "org.rogach"                   %% "scallop"           % "0.9.5",
@@ -26,18 +25,7 @@
   "org.apache.httpcomponents"    % "httpclient"         % commonsHttpclientVersion,
   "org.joda"                     % "joda-convert"       % "1.7",
   "joda-time"                    % "joda-time"          % "2.7",
-  "guru.nidi"                    % "graphviz-java"      % "0.1.0",
   "com.rockymadden.stringmetric" %% "stringmetric-core" % "0.27.4"
-//  "com.github.mdr" %% "ascii-graphs" % "0.0.6"
-=======
-  "org.scalatest"                %% "scalatest"         % "2.2.0" % "test",
-  "com.google.guava"             % "guava"              % "14.0.1",
-  "org.rogach"                   %% "scallop"           % "0.9.5",
-  "org.joda"                     % "joda-convert"       % "1.7",
-  "joda-time"                    % "joda-time"          % "2.7",
-  "com.rockymadden.stringmetric" %% "stringmetric-core" % "0.27.2",
-  "com.github.mdr"               %% "ascii-graphs"      % "0.0.6"
->>>>>>> 9df47292
 )
 
 parallelExecution in Test := false
@@ -51,11 +39,7 @@
 itest := {
   assembly.value
   publishLocal.value
-<<<<<<< HEAD
-  val res = ("src/test/scripts/run-sample-app.sh" !)
-=======
   val res = ("src/test/scripts/run-integration-test.sh" !)
->>>>>>> 9df47292
   if (res > 0) throw new IllegalStateException("integration test failed")
 }
 
