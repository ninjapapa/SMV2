--- conflicted
+++ resolved
@@ -27,13 +27,8 @@
   //Each run should only have one HiveContext, and therefore one SparkSession
   private[this] var _hc: TestHiveContext = null
 
-<<<<<<< HEAD
-  def createSession(_sc: SparkContext) = {
-    if (_ss == null) {
-=======
   def createContext(_sc: SparkContext): TestHiveContext = {
     if(_hc == null) {
->>>>>>> 7aa6e291
       val sc = if (_sc == null) {
         new SparkContext(
           System.getProperty("spark.sql.test.master", "local[1]"),
