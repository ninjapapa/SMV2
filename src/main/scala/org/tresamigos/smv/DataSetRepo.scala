/*
 * This file is licensed under the Apache License, Version 2.0
 * (the "License"); you may not use this file except in compliance with
 * the License.  You may obtain a copy of the License at
 *
 *    http://www.apache.org/licenses/LICENSE-2.0
 *
 * Unless required by applicable law or agreed to in writing, software
 * distributed under the License is distributed on an "AS IS" BASIS,
 * WITHOUT WARRANTIES OR CONDITIONS OF ANY KIND, either express or implied.
 * See the License for the specific language governing permissions and
 * limitations under the License.
 */

package org.tresamigos.smv

import classloaders.SmvClassLoader

/**
 * DataSetRepo is the entity responsible for discovering and loading the datasets
 * in a given language. A new repo is created for each new transaction.
 */
abstract class DataSetRepo {
  def loadDataSet(urn: ModURN): SmvDataSet
  def urnsForStage(stageName: String): Seq[URN]
}

abstract class DataSetRepoFactory {
  def createRepo(): DataSetRepo
}

class DataSetRepoScala(smvConfig: SmvConfig) extends DataSetRepo {
  val cl = SmvClassLoader(smvConfig, getClass.getClassLoader)
  def loadDataSet(urn: ModURN): SmvDataSet =
    (new SmvReflection(cl)).objectNameToInstance[SmvDataSet](urn.fqn)

  def urnsForStage(stageName: String): Seq[URN] = {
    val packages = Seq(stageName, stageName + ".input")
    val allDatasets = packages.flatMap {SmvReflection.objectsInPackage[SmvDataSet]}
    allDatasets.map(_.urn).filterNot(_.isInstanceOf[LinkURN])
  }
}

class DataSetRepoFactoryScala(smvConfig: SmvConfig) extends DataSetRepoFactory {
  def createRepo(): DataSetRepoScala = new DataSetRepoScala(smvConfig)
}

<<<<<<< HEAD

class DataSetRepoPython (iDSRepo: IDataSetRepoPy4J, smvConfig: SmvConfig) extends DataSetRepo {
  def loadDataSet(urn: ModURN): SmvDataSet =
    SmvExtModulePython( iDSRepo.loadDataSet(urn.fqn) )
  def urnsForStage(stageName: String): Seq[URN] =
    iDSRepo.dataSetsForStage(stageName) map (URN(_))
=======
class DataSetRepoPython(iDSRepo: IDataSetRepoPy4J, smvConfig: SmvConfig) extends DataSetRepo with python.InterfacesWithPy4J {
  def loadDataSet(urn: ModURN): SmvDataSet = {
    val py4jResponse = iDSRepo.getLoadDataSet(urn.fqn)
    val moduleResult = getPy4JResult(py4jResponse)
    SmvExtModulePython(moduleResult)
  }
  def urnsForStage(stageName: String): Seq[URN] = {
    val py4jResponse = iDSRepo.getDataSetsForStage(stageName)
    val urnResultAsStrings = getPy4JResult(py4jResponse)
    urnResultAsStrings map (URN(_))
  }
>>>>>>> 525d1a6f
}

class DataSetRepoFactoryPython(iDSRepoFactory: IDataSetRepoFactoryPy4J, smvConfig: SmvConfig)
    extends DataSetRepoFactory with python.InterfacesWithPy4J {
  def createRepo(): DataSetRepoPython = {
    val iDsRepo = getPy4JResult(iDSRepoFactory.getCreateRepo)
    new DataSetRepoPython(iDsRepo, smvConfig)
  }
}<|MERGE_RESOLUTION|>--- conflicted
+++ resolved
@@ -45,14 +45,6 @@
   def createRepo(): DataSetRepoScala = new DataSetRepoScala(smvConfig)
 }
 
-<<<<<<< HEAD
-
-class DataSetRepoPython (iDSRepo: IDataSetRepoPy4J, smvConfig: SmvConfig) extends DataSetRepo {
-  def loadDataSet(urn: ModURN): SmvDataSet =
-    SmvExtModulePython( iDSRepo.loadDataSet(urn.fqn) )
-  def urnsForStage(stageName: String): Seq[URN] =
-    iDSRepo.dataSetsForStage(stageName) map (URN(_))
-=======
 class DataSetRepoPython(iDSRepo: IDataSetRepoPy4J, smvConfig: SmvConfig) extends DataSetRepo with python.InterfacesWithPy4J {
   def loadDataSet(urn: ModURN): SmvDataSet = {
     val py4jResponse = iDSRepo.getLoadDataSet(urn.fqn)
@@ -64,7 +56,6 @@
     val urnResultAsStrings = getPy4JResult(py4jResponse)
     urnResultAsStrings map (URN(_))
   }
->>>>>>> 525d1a6f
 }
 
 class DataSetRepoFactoryPython(iDSRepoFactory: IDataSetRepoFactoryPy4J, smvConfig: SmvConfig)
