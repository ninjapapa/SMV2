/*
 * Licensed to the Apache Software Foundation (ASF) under one or more
 * contributor license agreements.  See the NOTICE file distributed with
 * this work for additional information regarding copyright ownership.
 * The ASF licenses this file to You under the Apache License, Version 2.0
 * (the "License"); you may not use this file except in compliance with
 * the License.  You may obtain a copy of the License at
 *
 *    http://www.apache.org/licenses/LICENSE-2.0
 *
 * Unless required by applicable law or agreed to in writing, software
 * distributed under the License is distributed on an "AS IS" BASIS,
 * WITHOUT WARRANTIES OR CONDITIONS OF ANY KIND, either express or implied.
 * See the License for the specific language governing permissions and
 * limitations under the License.
 */

//TODO: This file should be deleted once the DropRDDFunctions make it to the release.
//      This file is copied from : https://github.com/erikerlandson/spark/blob/469fbf6758959a793e2b21865ff214c9301b02fd/core/src/main/scala/org/apache/spark/rdd/DropRDDFunctions.scala#
//      Related article: http://erikerlandson.github.io/blog/2014/07/27/some-implications-of-supporting-the-scala-drop-method-for-spark-rdds/
//TODO: This file need to move to another directory

package org.tresamigos.smv

import scala.reflect.ClassTag

<<<<<<< HEAD
import org.apache.spark.{Partition, TaskContext}
import org.apache.spark.rdd._
=======
import org.apache.spark.{Logging, Partition, TaskContext}
import org.apache.spark.rdd.RDD
>>>>>>> 0107ec2a

/**
 * Extra functions available on RDDs for providing the RDD analogs of Scala drop,
 * dropRight and dropWhile, which return an RDD as a result
 */
private[smv] class DropRDDFunctions[T: ClassTag](self: RDD[T]) extends Serializable {

  /**
   * Return a new RDD formed by dropping the first (n) elements of the input RDD
   */
  def drop(n: Int): RDD[T] = {
    if (n <= 0) return self

    // locate partition that includes the nth element
    var rem = n
    var p   = 0
    var np  = 0
    while (rem > 0 && p < self.partitions.length) {
      val res = self.sparkContext.runJob(self, (it: Iterator[T]) => it.length, p until 1 + p)
      np = res(0)
      rem -= np
      p += 1
    }

    // all elements were dropped
    if (rem > 0 || (rem == 0 && p >= self.partitions.length)) {
      return self.sparkContext.emptyRDD[T]
    }

    // Return an RDD that discounts the first (n) elements of the parent RDD
    // (if we get here, note that rem <= 0)
    val pFirst = p - 1
    val pDrop  = np + rem
    new RDD[T](self) {
      override def getPartitions: Array[Partition] = firstParent[T].partitions
      override val partitioner                     = self.partitioner
      override def compute(split: Partition, context: TaskContext): Iterator[T] = {
        if (split.index > pFirst) return firstParent[T].iterator(split, context)
        if (split.index == pFirst) return firstParent[T].iterator(split, context).drop(pDrop)
        Iterator.empty
      }
    }
  }

  /**
   * Return a new RDD formed by dropping the last (n) elements of the input RDD
   */
  def dropRight(n: Int): RDD[T] = {
    if (n <= 0) return self

    // locate partition that includes the nth element
    var rem = n
    var p   = self.partitions.length - 1
    var np  = 0
    while (rem > 0 && p >= 0) {
      val res = self.sparkContext.runJob(self, (it: Iterator[T]) => it.length, p until 1 + p)
      np = res(0)
      rem -= np
      p -= 1
    }

    // all elements were dropped
    if (rem > 0 || (rem == 0 && p < 0)) {
      return self.sparkContext.emptyRDD[T]
    }

    // Return an RDD that discounts the last (n) elements of the parent RDD
    // (if we get here, note that rem <= 0)
    val pFirst = p + 1
    val pTake  = -rem
    new RDD[T](self) {
      override def getPartitions: Array[Partition] = firstParent[T].partitions
      override val partitioner                     = self.partitioner
      override def compute(split: Partition, context: TaskContext): Iterator[T] = {
        if (split.index < pFirst) return firstParent[T].iterator(split, context)
        if (split.index == pFirst) return firstParent[T].iterator(split, context).take(pTake)
        Iterator.empty
      }
    }
  }

  /**
   * Return a new RDD formed by dropping leading elements until predicate function (f) returns false
   */
  def dropWhile(f: T => Boolean): RDD[T] = {
    var p  = 0
    var np = 0
    while (np <= 0 && p < self.partitions.length) {
      val res =
        self.sparkContext.runJob(self, (it: Iterator[T]) => it.dropWhile(f).length, p until 1 + p)
      np = res(0)
      p += 1
    }

    // all elements were dropped
    if (np <= 0 && p >= self.partitions.length) {
      return self.sparkContext.emptyRDD[T]
    }

    val pFirst = p - 1
    new RDD[T](self) {
      override def getPartitions: Array[Partition] = firstParent[T].partitions
      override val partitioner                     = self.partitioner
      override def compute(split: Partition, context: TaskContext): Iterator[T] = {
        if (split.index > pFirst) return firstParent[T].iterator(split, context)
        if (split.index == pFirst) return firstParent[T].iterator(split, context).dropWhile(f)
        Iterator.empty
      }
    }
  }

}<|MERGE_RESOLUTION|>--- conflicted
+++ resolved
@@ -24,13 +24,8 @@
 
 import scala.reflect.ClassTag
 
-<<<<<<< HEAD
 import org.apache.spark.{Partition, TaskContext}
-import org.apache.spark.rdd._
-=======
-import org.apache.spark.{Logging, Partition, TaskContext}
 import org.apache.spark.rdd.RDD
->>>>>>> 0107ec2a
 
 /**
  * Extra functions available on RDDs for providing the RDD analogs of Scala drop,
