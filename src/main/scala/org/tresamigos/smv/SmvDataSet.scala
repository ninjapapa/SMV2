/*
 * This file is licensed under the Apache License, Version 2.0
 * (the "License"); you may not use this file except in compliance with
 * the License.  You may obtain a copy of the License at
 *
 *    http://www.apache.org/licenses/LICENSE-2.0
 *
 * Unless required by applicable law or agreed to in writing, software
 * distributed under the License is distributed on an "AS IS" BASIS,
 * WITHOUT WARRANTIES OR CONDITIONS OF ANY KIND, either express or implied.
 * See the License for the specific language governing permissions and
 * limitations under the License.
 */

package org.tresamigos.smv

import org.apache.spark.sql.{DataFrame, SaveMode}

import org.apache.hadoop.fs.FileStatus

import dqm.{DQMValidator, DqmValidationResult, ParserLogger, SmvDQM, TerminateParserLogger, FailParserCountPolicy}

import scala.collection.JavaConversions._
import scala.util.Try

import java.io.FileNotFoundException

import edd._

import org.joda.time._, format._

/** A module's file name part is stackable, e.g. with Using[SmvRunConfig] */
trait FilenamePart {
  def fnpart: String
}

/**
 * Dependency management unit within the SMV application framework.  Execution order within
 * the SMV application framework is derived from dependency between SmvDataSet instances.
 * Instances of this class can either be a file or a module. In either case, there would
 * be a single result DataFrame.
 */
abstract class SmvDataSet extends FilenamePart {

  def app: SmvApp                                                = SmvApp.app

  /** Cache metadata so we can reuse it between validation and persistence */
  private var userMetadataCache: Option[SmvMetadata]             = None

  /**
   * The FQN of an SmvDataSet is its classname for Scala implementations.
   *
   * Scala proxies for implementations in other languages must
   * override this to name the proxied FQN.
   */
  def fqn: String       = this.getClass().getName().filterNot(_ == '$')
  def urn: URN          = ModURN(fqn)
  override def toString = urn.toString

  /** Names the persisted file for the result of this SmvDataSet */
  override def fnpart = fqn

  def description(): String

  /** DataSet type: could be 4 values, Input, Link, Module, Output */
  def dsType(): String

  /** modules must override to provide set of datasets they depend on.
   * This is no longer the canonical list of dependencies. Internally
   * we should query resolvedRequiresDS for dependencies.
   */
  def requiresDS(): Seq[SmvDataSet]

  /** fixed list of SmvDataSet dependencies */
  var resolvedRequiresDS: Seq[SmvDataSet] = Seq.empty[SmvDataSet]

  /**
   * Timestamp which will be included in the metadata. Should be the timestamp
   * of the transaction that loaded this module.
   */
  private var timestamp: Option[DateTime] = None

  def setTimestamp(dt: DateTime) =
    timestamp = Some(dt)

  lazy val ancestors: Seq[SmvDataSet] =
    (resolvedRequiresDS ++ resolvedRequiresDS.flatMap(_.ancestors)).distinct

  def resolve(resolver: DataSetResolver): SmvDataSet = {
    resolvedRequiresDS = requiresDS map (resolver.resolveDataSet(_))
    this
  }

  /** All dependencies with the dependency hierarchy flattened */
  def allDeps: Seq[SmvDataSet] =
    (resolvedRequiresDS
      .foldLeft(Seq.empty[SmvDataSet]) { (acc, elem) =>
        elem.allDeps ++ (elem +: acc)
      })
      .distinct

  def requiresAnc(): Seq[SmvAncillary] = Seq.empty

  /** TODO: remove this method as checkDependency replaced this function */
  def getAncillary[T <: SmvAncillary](anc: T) = {
    if (requiresAnc.contains(anc)) anc
    else throw new SmvRuntimeException(s"SmvAncillary: ${anc} is not in requiresAnc")
  }

  /** user tagged code "version".  Derived classes should update the value when code or data */
  def version(): Int = 0

  /** full name of hive output table if this module is published to hive. */
  def tableName: String = throw new IllegalStateException("tableName not specified for ${fqn}")

  /** Objects defined in Spark Shell has class name start with $ **/
  val isObjectInShell: Boolean = this.getClass.getName matches """\$.*"""

  /**
   * SmvDataSet code (not data) CRC. Always return 0 for objects created in spark shell
   */
  private[smv] lazy val datasetCRC = {
    if (isObjectInShell)
      0l
    else
      ClassCRC(this)
  }

  /** Hash computed from the dataset, could be overridden to include things other than CRC */
  def datasetHash(): Int = instanceValHash + sourceCodeHash
  /** Hash computed based on instance values of the dataset, such as the timestamp of an input file **/
  def instanceValHash(): Int = 0
  /** Hash computed based on the source code of the dataset's class **/
  def sourceCodeHash(): Int = datasetCRC.toInt

  /**
   * Determine the hash of this module and the hash of hash (HOH) of all the modules it depends on.
   * This way, if this module or any of the modules it depends on changes, the HOH should change.
   * The "version" of the current dataset is also used in the computation to allow user to force
   * a change in the hash of hash if some external dependency changed as well.
   * TODO: need to add requiresAnc dependency here
   */
  private[smv] lazy val hashOfHash: Int = {
    (resolvedRequiresDS.map(_.hashOfHash) ++ Seq(version, datasetHash)).hashCode()
  }

  /**
   * flag if this module is ephemeral or short lived so that it will not be persisted when a graph is executed.
   * This is quite handy for "filter" or "map" type modules so that we don't force an extra I/O step when it
   * is not needed.  By default all modules are persisted unless the flag is overridden to true.
   * Note: the module will still be persisted if it was specifically selected to run by the user.
   */
  def isEphemeral: Boolean

  /**
   * An optional sql query to run to publish the results of this module when the
   * --publish-hive command line is used.  The DataFrame result of running this
   * module will be available to the query as the "dftable" table.  For example:
   *    return "insert overwrite table mytable select * from dftable"
   * If this method is not specified, the default is to just create the table
   * specified by tableName() with the results of the module.
   */
  def publishHiveSql: Option[String] = None

  /**
   * Exports a dataframe to a hive table.
   */
  def exportToHive(collector: SmvRunInfoCollector) = {
    val dataframe = rdd(collector=collector)

    // register the dataframe as a temp table.  Will be overwritten on next register.
    dataframe.createOrReplaceTempView("dftable")

    // if user provided a publish hive sql command, run it instead of default
    // table creation from data frame result.
    val queries: Seq[String] = publishHiveSql match {
      case Some(query) => query.split(";") map (_.trim)
      case None        => Seq(s"drop table if exists ${tableName}",
                              s"create table ${tableName} as select * from dftable")
    }

    def _export = { () =>
      queries foreach {app.sqlContext.sql(_)}
    }

    doAction(f"PUBLISHING ${fqn} TO HIVE: ${queries.mkString(";")}", _export)

  }

  /** do not persist validation result if isObjectInShell **/
  private[smv] def isPersistValidateResult = !isObjectInShell

  /**
   * Define the DQM rules, fixes and policies to be applied to this `DataSet`.
   * See [[org.tresamigos.smv.dqm]], [[org.tresamigos.smv.dqm.DQMRule]], and [[org.tresamigos.smv.dqm.DQMFix]]
   * for details on creating rules and fixes.
   *
   * Concrete modules and files should override this method to define rules/fixes to apply.
   * The default is to provide an empty set of DQM rules/fixes.
   */
  def dqm(): SmvDQM =
    SmvDQM()

  /**
   * Allow internal SMV DataSet types to add additional policy checks to user specified DQM rules.
   * Note: we should accept the user DQM rules as param rather than call dqm() directly as
   * we may need to be passed the user defined DQM rules in python.
   */
  private[smv] def dqmWithTypeSpecificPolicy(userDQM: SmvDQM) =
    userDQM.add(new DQMMetadataPolicy(this))

  /**
   * returns the DataFrame from this dataset (file/module).
   * The value is cached so this function can be called repeatedly. The cache is
   * external to SmvDataSet so that it we will not recalculate the DF even after
   * dynamically loading the same SmvDataSet. If force argument is true, the we
   * skip the cache.
   * Note: the RDD graph is cached and NOT the data (i.e. rdd.cache is NOT called here)
   */
  def rdd(forceRun: Boolean = false, genEdd: Boolean = app.genEdd, collector: SmvRunInfoCollector) = {
    if (forceRun || !app.dfCache.contains(versionedFqn)) {
      app.dfCache = app.dfCache + (versionedFqn -> computeRDD(genEdd, collector))
    }
    app.dfCache(versionedFqn)
  }

  def verHex: String = f"${hashOfHash}%08x"
  def versionedFqn   = s"${fqn}_${verHex}"

  /** The "versioned" module file base name. */
  private def versionedBasePath(prefix: String): String = {
    s"""${app.smvConfig.outputDir}/${prefix}${versionedFqn}"""
  }

  /** Returns the path for the module's csv output */
  def moduleCsvPath(prefix: String = ""): String =
    versionedBasePath(prefix) + ".csv"

  def lockfilePath(prefix: String = ""): String =
    moduleCsvPath(prefix) + ".lock"

  /** Returns the file status for the lockfile if found */
  def lockfileStatus: Option[FileStatus] =
    // use try/catch instead of Try because we want to handle only
    // FileNotFoundException and let other errors bubble up
    try {
      Some(SmvHDFS.getFileStatus(lockfilePath()))
    } catch {
      case e: FileNotFoundException => None
    }

  /** Returns the path for the module's schema file */
  private[smv] def moduleSchemaPath(prefix: String = ""): String =
    versionedBasePath(prefix) + ".schema"

  /** Returns the path for the module's edd report output */
  private[smv] def moduleEddPath(prefix: String = ""): String =
    versionedBasePath(prefix) + ".edd"

  /** Returns the path for the module's reject report output */
  private[smv] def moduleValidPath(prefix: String = ""): String =
    versionedBasePath(prefix) + ".valid"

  /** Returns the path for the module's metadata output */
  private[smv] def moduleMetaPath(prefix: String = ""): String =
    versionedBasePath(prefix) + ".meta"

  /** Returns the path for the module's metadata history */
  private[smv] def moduleMetaHistoryPath(prefix: String = ""): String =
    s"""${app.smvConfig.historyDir}/${prefix}${fqn}.hist"""

  /** perform the actual run of this module to get the generated SRDD result. */
  private[smv] def doRun(dqmValidator: DQMValidator, collector: SmvRunInfoCollector): DataFrame

  /**
   * delete the output(s) associated with this module (csv file and schema).
   * TODO: replace with df.write.mode(Overwrite) once we move to spark 1.4
   */
  private[smv] def deleteOutputs(files: Seq[String]) =
     files foreach {SmvHDFS.deleteFile}

  /**
   * Delete just the metadata output
   */
  private[smv] def deleteMetadataOutputs() =
    deleteOutputs(metadataOutputFiles)

  /**
   * Files related to metadata
   */
  private[smv] def metadataOutputFiles(): Seq[String] =
    Seq(moduleMetaPath(), moduleMetaHistoryPath())

  /**
   * Returns current all outputs produced by this module.
   */
  private[smv] def allOutputFiles(): Seq[String] = {
    Seq(moduleCsvPath(), moduleSchemaPath(), moduleEddPath(), moduleValidPath(), moduleMetaPath(), moduleMetaHistoryPath())
  }

  /**
   * Returns current versioned outputs produced by this module. Excludes metadata history
   */
  private[smv] def versionedOutputFiles(): Seq[String] = {
    Seq(moduleCsvPath(), moduleSchemaPath(), moduleEddPath(), moduleValidPath(), moduleMetaPath())
  }

  /**
   * Read a dataframe from a persisted file path, that is usually an
   * input data set or the output of an upstream SmvModule.
   *
   * The default format is headerless CSV with '"' as the quote
   * character
   */
  def readFile(path: String,
               attr: CsvAttributes = CsvAttributes.defaultCsv): DataFrame =
    new FileIOHandler(app.sparkSession, path).csvFileWithSchema(attr)

  /**
   * Perform an action and log the amount of time it took
   */
  def doAction(desc: String, action: () => Unit): Unit = {
    app.log.info(f"${desc}")
    val before  = DateTime.now()

    action()

    val after   = DateTime.now()
    val runTime = PeriodFormat.getDefault().print(new Period(before, after))
    app.log.info(s"RunTime: ${runTime}")
  }

  def persist(dataframe: DataFrame,
              prefix: String = ""): Unit = {
    val path = moduleCsvPath(prefix)
<<<<<<< HEAD
    val fmt = DateTimeFormat.forPattern("HH:mm:ss")

    val counter = app.sparkSession.sparkContext.longAccumulator
    val before  = DateTime.now()
    println(s"${fmt.print(before)} PERSISTING: ${path}")

=======
    val counter = app.sqlContext.sparkContext.accumulator(0l)
>>>>>>> 828e0a86
    val df      = dataframe.smvPipeCount(counter)
    val handler = new FileIOHandler(app.sparkSession, path)

    def _persist = () => handler.saveAsCsvWithSchema(df, strNullValue = "_SmvStrNull_")

    doAction(f"PERSISTING OUTPUT: ${path}", _persist)

    val n       = counter.value
    app.log.info(f"N: ${n}")
  }

  private[smv] def readPersistedFile(prefix: String = ""): Try[DataFrame] =
    Try(readFile(moduleCsvPath(prefix)))

  private[smv] def readPersistedMetadata(prefix: String = ""): Try[SmvMetadata] =
    Try {
      val json = app.sc.textFile(moduleMetaPath(prefix)).collect.head
      SmvMetadata.fromJson(json)
    }

  private[smv] def readMetadataHistory(prefix: String = ""): Try[SmvMetadataHistory] =
    Try {
      val json = app.sc.textFile(moduleMetaHistoryPath(prefix)).collect.head
      SmvMetadataHistory.fromJson(json)
    }

  private[smv] def readPersistedEdd(prefix: String = ""): Try[DataFrame] =
    Try { app.sqlContext.read.json(moduleEddPath(prefix)) }

  /** Has the result of this data set been persisted? */
  private[smv] def isPersisted: Boolean =
    Try(new FileIOHandler(app.sparkSession, moduleCsvPath()).readSchema()).isSuccess

  /**
   * #560
   *
   * Make this a `lazy val` to avoid O(n^2) when each module triggers
   * computation in all its ancestors.
   */
  private[smv] lazy val needsToRun: Boolean = {
    val upstreamNeedsToRun = resolvedRequiresDS.exists(_.needsToRun)
    if (upstreamNeedsToRun)
      true
    else if (isEphemeral)
      false
    else
      !isPersisted
  }

  /**
   * Read EDD from disk if it exists, or create and persist it otherwise
   */
  private[smv] def getEdd(collector: SmvRunInfoCollector): String = {
    // DON'T automatically persist edd. Edd is explicitly persisted on the next
    // line. This is the simplest way to prevent EDD from being persisted twice.
    val df = rdd(forceRun = false, genEdd = false, collector=collector)

    val unorderedSummary = readPersistedEdd().getOrElse {
      persistEdd(df)
      readPersistedEdd().get
      // The persisted df's columns will be ordered arbitrarily, and need to be
      // reordered to be a valid edd result
    }.select(EddResult.resultSchema.head, EddResult.resultSchema.tail: _*)

    // Summary rows will be ordered arbitrarily after persisting. Need
    // to reorder according to the columns of the df. Original order of tasks will
    // still most likely be lost
    val orderedSummary = df.columns.map { dfColName =>
      unorderedSummary.filter(unorderedSummary("colName") === dfColName)
    }.reduce {
      _.smvUnion(_)
    }

    EddResultFunctions(orderedSummary).createReport()
  }

  private[smv] def persistEdd(df: DataFrame) =
    df.edd.persistBesideData(moduleCsvPath())

  /**
   * Can be overridden to supply custom metadata
   * TODO: make SmvMetadata more user friendly or find alternative format for user metadata
   */
  def metadata(df: DataFrame): SmvMetadata =
    new SmvMetadata()

  /**
   * Get the most detailed metadata available without running this module. If
   * the modules has been run and hasn't been changed, this will be all the metadata
   * that was persisted. If the module hasn't been run since it was changed, this
   * report will exclude the DQM validation result and user metadata.
   */
  private[smv] def getMetadata(): SmvMetadata =
    readPersistedMetadata().getOrElse(getOrCreateMetadata(None, None))

  /**
   * Read metadata history from file if it exists, otherwise return empty metadata
   */
  private[smv] def getMetadataHistory(): SmvMetadataHistory =
    readMetadataHistory().getOrElse(SmvMetadataHistory.empty)

  /**
   * Create SmvMetadata for this SmvDataset. SmvMetadata will include user metadata
   * if dfOpt is not None, and will contain a jsonification of the DqmValidationResult
   * (including DqmState) if validResOpt is not None.
   *
   * Cache the user metadata result (call to `metadata(df)`) so that multiple calls
   * to this `getOrCreateMetadata` method will only do a single evaluation of the user
   * defined metadata method which could be quite expensive.
   *
   * Note: we only cache the `metadata(df)` result and not the entire `SmvMetadata`
   * return incase this method is called multiple times in same run with/without
   * the df argument.  We assume the df value is the same for all calls!
   */
  private[smv] def getOrCreateMetadata(dfOpt:       Option[DataFrame],
                                       validResOpt: Option[DqmValidationResult]): SmvMetadata = {
    val resMetadata = dfOpt match {
      case Some(df) => {
        // updated cached user metadata if it was not already computed.
        userMetadataCache match {
          case Some(meta) => meta
          case None => {
            app.log.info(f"GENERATING USER METADATA: ${fqn}")
            userMetadataCache = Some(metadata(df))
            userMetadataCache.get
          }
        }
      }
      case _ => new SmvMetadata()
    }
    resMetadata.addFQN(fqn)
    resMetadata.addDependencyMetadata(resolvedRequiresDS)
    dfOpt foreach {resMetadata.addSchemaMetadata}
    timestamp foreach {resMetadata.addTimestamp}
    validResOpt foreach {resMetadata.addDqmValidationResult}
    resMetadata
  }

  /**
   * Persist versioned copy of metadata
   */
  private[smv] def persistMetadata(metadata: SmvMetadata): Unit = {
    val metaPath =  moduleMetaPath()
    def _persistMetadata() = metadata.saveToFile(app.sc, metaPath)
    doAction(f"PERSISTING METADATA: ${metaPath}", _persistMetadata)
  }
  /**
   * Maximum of the metadata history
   * TODO: Verify that this is positive
   */
  private[smv] def metadataHistorySize(): Integer = 5

  /**
   * Save metadata history with new metadata
   */
  private[smv] def persistMetadataHistory(metadata: SmvMetadata, oldHistory: SmvMetadataHistory): Unit = {
    val metaHistoryPath = moduleMetaHistoryPath()
    def _peristMetaHistory() =
      oldHistory
        .update(metadata, metadataHistorySize)
        .saveToFile(app.sc, metaHistoryPath)
    doAction(f"PERSISTING METADATA HISTORY: ${metaHistoryPath}", _peristMetaHistory)
  }
  /**
   * Override to validate module results based on current and historic metadata.
   * If Some, DQM will fail. Defaults to None.
   */
  def validateMetadata(metadata: SmvMetadata, history: Seq[SmvMetadata]): Option[String] =
    None

  private[smv] def computeRDD(genEdd: Boolean, collector: SmvRunInfoCollector): DataFrame = {
    val dqmValidator  = new DQMValidator(dqmWithTypeSpecificPolicy(dqm()), isPersistValidateResult)

    // shared logic when running ephemeral and non-ephemeral modules
    def runDqmAndMeta(df: DataFrame, hasAction: Boolean): Unit = {
      val validationResult = dqmValidator.validate(df, hasAction, moduleValidPath())
      val metadata = getOrCreateMetadata(Some(df), Some(validationResult))
      // must read metadata from file (if it exists) before deleting outputs
      val metadataHistory = getMetadataHistory
      deleteOutputs(metadataOutputFiles)
      persistMetadata(metadata)
      persistMetadataHistory(metadata, metadataHistory)

      collector.addRunInfo(fqn, validationResult, metadata, metadataHistory)
    }

    if (isEphemeral) {
      val df = dqmValidator.attachTasks(doRun(dqmValidator, collector))
      runDqmAndMeta(df, false) // no action before this point
      df
    } else {
      readPersistedFile().recoverWith {
        case e =>
          SmvLock.withLock(lockfilePath()) {
            // Another process may have persisted the data while we
            // waited for the lock. So we read again before computing.
            readPersistedFile().recoverWith { case x =>
              val df = dqmValidator.attachTasks(doRun(dqmValidator, collector))
              // Delete outputs in case data was partially written previously
              deleteOutputs(versionedOutputFiles)
              persist(df)

              runDqmAndMeta(df, true) // has already had action (from persist)

              // Generate and persist edd based on result of reading results from disk. Avoids
              // a possibly expensive action on the result from before persisting.
              if(genEdd)
                persistEdd(df)
              readPersistedFile()
            }
          }
      }.get
    }
  }

  /**
   * Returns the run information from this dataset's last run.
   *
   * If the dataset has never been run, returns an empty run info with
   * null for its components.
   */
  def runInfo: SmvRunInfo = {
    val validation = DQMValidator.readPersistedValidationFile(moduleValidPath()).toOption.orNull
    val meta = readPersistedMetadata().toOption.orNull
    val mhistory = readMetadataHistory().toOption.orNull
    SmvRunInfo(validation, meta, mhistory)
  }

  /** path to published output without file extension **/
  private[smv] def publishPathNoExt(version: String) = s"${app.smvConfig.publishDir}/${version}/${fqn}"

  /** path of published data for a given version. */
  private[smv] def publishCsvPath(version: String) = publishPathNoExt(version) + ".csv"

  /** path of published metadata for a given version */
  private[smv] def publishMetaPath(version: String) = publishPathNoExt(version) + ".meta"

  /** path of published metadata history for a given version */
  private[smv] def publishHistoryPath(version: String) = publishPathNoExt(version) + ".hist"

  /**
   * Publish the current module data to the publish directory.
   * PRECONDITION: user must have specified the --publish command line option (that is where we get the version)
   */
  private[smv] def publish(collector: SmvRunInfoCollector) = {
    val df      = rdd(collector=collector)
    val version = app.smvConfig.cmdLine.publish()
    val handler = new FileIOHandler(app.sparkSession, publishCsvPath(version))
    //Same as in persist, publish null string as a special value with assumption that it's not
    //a valid data value
    handler.saveAsCsvWithSchema(df, strNullValue = "_SmvStrNull_")
    // Read persisted metadata and metadata history, and publish it with the output.
    // Note that the metadata will have been persisted, because either
    // 1. the metadata was persisted before publish was started
    // 2. the module had not been run successully yet, so the module was run
    //    when rdd was called above, persisting the metadata.
    getMetadata.saveToFile(app.sc, publishMetaPath(version))
    getMetadataHistory.saveToFile(app.sc, publishHistoryPath(version))
    /* publish should also calculate edd if generarte Edd flag was turned on */
    if (app.genEdd)
      df.edd.persistBesideData(publishCsvPath(version))
  }

  /**
   * Publish DataFrame result using JDBC. Url will be user-specified.
   */
  private[smv] def publishThroughJDBC(collector: SmvRunInfoCollector) = {
    val df = rdd(collector=collector)
    val connectionProperties = new java.util.Properties()
    connectionProperties.put("driver", app.smvConfig.jdbcDriver)
    val url = app.smvConfig.jdbcUrl
    df.write.mode(SaveMode.Append).jdbc(url, tableName, connectionProperties)
  }

  private[smv] def parentStage: Option[String] = urn.getStage

  private[smv] def stageVersion()                   = parentStage flatMap { app.smvConfig.stageVersions.get(_) }

  /**
   * Read the published data of this module if the parent stage has specified a version.
   * @return Some(DataFrame) if the stage has a version specified, None otherwise.
   */
  private[smv] def readPublishedData(version: Option[String] = stageVersion): Option[DataFrame] = {
    version.map { v =>
      val handler = new FileIOHandler(app.sparkSession, publishCsvPath(v))
      handler.csvFileWithSchema(null)
    }
  }
}

/**
 * Abstract out the common part of input SmvDataSet
 */
private[smv] abstract class SmvInputDataSet extends SmvDataSet {
  override def requiresDS() = Seq.empty
  override val isEphemeral  = true

  override def dsType() = "Input"

  /**
   * Method to run/pre-process the input file.
   * Users can override this method to perform file level
   * ETL operations.
   */
  def run(df: DataFrame) = df
}

/**
 * SMV Dataset Wrapper around a hive table.
 */
class SmvHiveTable(override val tableName: String, val userQuery: String = null)
    extends SmvInputDataSet {
  override def description() = s"Hive Table: @${tableName}"

  val query = {
    if (userQuery == null)
      "select * from " + tableName
    else
      userQuery
  }

  override private[smv] def doRun(dqmValidator: DQMValidator, collector: SmvRunInfoCollector): DataFrame = {
    val df = app.sparkSession.sql(query)
    run(df)
  }
}

object SmvHiveTable {
  def apply(tableName: String, userQuery: String = null): SmvHiveTable = {
    new SmvHiveTable(tableName, userQuery)
  }
}

/**
 * Wrapper for a database table accessed via JDBC
 */
class SmvJdbcTable(override val tableName: String)
  extends SmvInputDataSet {

  override def description = s"JDBC table ${tableName}"

  /**
   * Custom queries are not officially supported because the approach used here
   * is not documented or officially supported by Spark. We will essentially
   * substitute the user-query as a subquery in place of the table name, with
   * the result a query like SELECT * FROM (USER_QUERY)
   */
  def userQuery: String = null

  val tableNameOrQuery = {
    if (userQuery == null){
      tableName
    } else {
      // For Derby, subqueries must be aliased
      s"(${userQuery}) as TMP_${tableName}"
    }
  }

  override private[smv] def doRun(dqmValidator: DQMValidator, collector: SmvRunInfoCollector): DataFrame = {
    val url = app.smvConfig.jdbcUrl
    val tableDf =
      app.sqlContext.read
        .format("jdbc")
        .option("url", url)
        .option("dbtable", tableNameOrQuery)
        .load()
    run(tableDf)
  }
}

/**
 * Both SmvFile and SmvCsvStringData shared the parser validation part, extract the
 * common part to the new ABC: SmvDSWithParser
 */
trait SmvDSWithParser extends SmvDataSet {
  val forceParserCheck   = true
  val failAtParsingError = true

  /**
   *  Add parser failure policy to any DataSets that use a parser (e.g. csv files and hive tables)
   */
  override def dqmWithTypeSpecificPolicy(userDQM: SmvDQM) = {
    val baseDqm = super.dqmWithTypeSpecificPolicy(userDQM)
    if (failAtParsingError) baseDqm.add(FailParserCountPolicy(1)).addAction()
    else if (forceParserCheck) baseDqm.addAction()
    else baseDqm
  }
}


abstract class SmvFile extends SmvInputDataSet with SmvDSWithParser {
  val path: String
  val schemaPath: String     = null
  override def description() = s"Input file: @${path}"

  private[smv] def isFullPath: Boolean = false

  protected def findFullPath(_path: String) = {
    if (isFullPath || ("""^[\.\/]""".r).findFirstIn(_path) != None) _path
    else s"${app.smvConfig.inputDir}/${_path}"
  }

  private[smv] def getHandler(csvPath: String, parserValidator: ParserLogger) =
    new FileIOHandler(app.sparkSession, csvPath, fullSchemaPath, parserValidator)

  /* Historically we specify path in SmvFile respect to dataDir
   * instead of inputDir. However by convention we always put data
   * files in /data/input/ dir, so all the path strings in the projects
   * started with "input/". To transfer to use inputDir, we will still
   * prepend dataDir if the path string start with "input/"
   */
  private[smv] def fullPath = findFullPath(path)

  /**
   * Expanded version of user-specified schema path, if it exists
   */
  private[smv] def fullSchemaPath = {
    if (schemaPath == null) None
    else Option(findFullPath(schemaPath))
  }

  /**
   * The schema that will actually be read from. If there is a user-specified
   * schema path, this will be full path of that schema path. If not, this will
   * be the default location for a schema relative to the file path.
   */
  private def finalSchemaPath =
    fullSchemaPath.getOrElse { SmvSchema.dataPathToSchemaPath(fullPath) }

  val userSchema: Option[String]

  /**
   * SmvSchema for this file. If a userSchema String is specified, the SmvSchema
   * is read from that. If not, it is read from file.
   */
  lazy val schema: SmvSchema =
    userSchema match {
      case Some(s) => SmvSchema.fromString(s)
      case None => SmvSchema.fromFile(app.sc, finalSchemaPath)
    }

  /**
   * Read contents from file (without running the `run` method) as a DataFrame.
   */
  private[smv] def readFromFile(parserLogger: ParserLogger): DataFrame

  override private[smv] def doRun(dqmValidator: DQMValidator, collector: SmvRunInfoCollector): DataFrame = {
    val parserValidator =
      if (dqmValidator == null) TerminateParserLogger else dqmValidator.createParserValidator()
    val df      = readFromFile(parserValidator)
    run(df)
  }

  /* For SmvFile, the datasetHash should be based on
   *  - raw class code crc
   *  - input csv file path
   *  - input csv file modified time
   *  - input schema contents
   */
  override def instanceValHash() = {
    val fileName = fullPath
    val mTime    = SmvHDFS.modificationTime(fileName)

    val crc = new java.util.zip.CRC32

    crc.update(fileName.toCharArray.map(_.toByte))
    (crc.getValue + mTime + schema.schemaHash).toInt
  }
}

/**
 * Represents a single raw input file with a given file path. E.g. SmvCsvFile or SmvFrlFile
 */
abstract class SmvSingleFile extends SmvFile {
  /**
   * Given a FileIOHandler, return the DataFrame that results from reading the file
   */
  private[smv] def readSingleFile(handler: FileIOHandler): DataFrame
  private[smv] override def readFromFile(parserValidator: ParserLogger): DataFrame = {
    val handler = getHandler(fullPath, parserValidator)
    readSingleFile(handler)
  }
}


/**
 * Represents a raw input file with a given file path (can be local or hdfs) and CSV attributes.
 */
class SmvCsvFile(
    override val path: String,
    csvAttributes: CsvAttributes = null,
    override val schemaPath: String = null,
    override val isFullPath: Boolean = false,
    override val userSchema: Option[String] = None
) extends SmvSingleFile {
  def readSingleFile(handler: FileIOHandler) =
    handler.csvFileWithSchema(csvAttributes, Some(schema))
}

object SmvCsvFile {
  def apply(
      path: String,
      csvAttributes: CsvAttributes = null,
      schemaPath: String = null,
      isFullPath: Boolean = false,
      userSchema: Option[String] = None
  ): SmvCsvFile = {
    new SmvCsvFile(path, csvAttributes, schemaPath, isFullPath, userSchema)
  }
}

class SmvFrlFile(
    override val path: String,
    override val schemaPath: String = null,
    override val isFullPath: Boolean = false,
    override val userSchema: Option[String] = None
) extends SmvSingleFile {
  def readSingleFile(handler: FileIOHandler) =
    handler.frlFileWithSchema(Some(schema))
}

object SmvFrlFile {
  def apply(
    path: String,
    schemaPath: String = null,
    isFullPath: Boolean = false,
    userSchema: Option[String] = None
  ): SmvFrlFile = {
    new SmvFrlFile(path, schemaPath, isFullPath, userSchema)
  }
}

/**
 * Instead of a single input file, specify a data dir with files which has
 * the same schema and CsvAttributes.
 *
 * `SmvCsvFile` can also take dir as path parameter, but all files are considered
 * slices. In that case if none of them has headers, it's equivalent to `SmvMultiCsvFiles`.
 * However if every file has header, `SmvCsvFile` will not remove header correctly.
 **/
class SmvMultiCsvFiles(
    dir: String,
    csvAttributes: CsvAttributes = null,
    override val schemaPath: String = null,
    override val userSchema: Option[String] = None
) extends SmvFile {

  override val path = dir

  override def fullSchemaPath = {
    if (schemaPath == null) Option(SmvSchema.dataPathToSchemaPath(fullPath))
    else Option(findFullPath(schemaPath))
  }

  private[smv] override def readFromFile(parserValidator: ParserLogger): DataFrame = {
    val filesInDir = SmvHDFS.dirList(fullPath)
      .filterNot(_.startsWith(".")) // ignore all hidden files in the data dir
      .map { n =>
        s"${fullPath}/${n}"
      }

    if (filesInDir.isEmpty)
      throw new SmvRuntimeException(s"There are no data files in ${fullPath}")

    val df = filesInDir
      .map { filePath =>
        val handler =   getHandler(filePath, parserValidator)
        handler.csvFileWithSchema(csvAttributes, Some(schema))
      }
      .reduce(_ union _)

    df
  }
}

/**
 * Maps SmvDataSet to DataFrame by FQN. This is the type of the parameter expected
 * by SmvModule's run method.
 *
 * Subclasses `Function1[SmvDataSet, DataFrame]` so it can be used the
 * same way as before, when `runParams` was type-aliased to
 * `Map[SmvDataSet, DataFrame]`
 */
class RunParams(ds2df: Map[SmvDataSet, DataFrame]) extends (SmvDataSet => DataFrame) {
  val urn2df                         = ds2df.map { case (ds, df) => (ds.urn, df) }.toMap
  override def apply(ds: SmvDataSet) = urn2df(ds.urn)
  def size                           = ds2df.size
}

/**
 * base module class.  All SMV modules need to extend this class and provide their
 * description and dependency requirements (what does it depend on).
 * The module run method will be provided the result of all dependent inputs and the
 * result of the run is the result of this module.  All modules that depend on this module
 * will be provided the DataFrame result from the run method of this module.
 * Note: the module should *not* persist any RDD itself.
 */
abstract class SmvModule(val description: String) extends SmvDataSet {

  /**
   * flag if this module is ephemeral or short lived so that it will not be persisted when a graph is executed.
   * This is quite handy for "filter" or "map" type modules so that we don't force an extra I/O step when it
   * is not needed.  By default all modules are persisted unless the flag is overriden to true.
   * Note: the module will still be persisted if it was specifically selected to run by the user.
   */
  override def isEphemeral = false

  override def dsType() = "Module"

  type runParams = RunParams
  def run(inputs: runParams): DataFrame

  /** perform the actual run of this module to get the generated SRDD result. */
  override private[smv] def doRun(dqmValidator: DQMValidator, collector: SmvRunInfoCollector): DataFrame = {
    val paramMap: Map[SmvDataSet, DataFrame] =
      (resolvedRequiresDS map (dep => (dep, dep.rdd(collector=collector)))).toMap
    run(new runParams(paramMap))
  }

  /**
   * Create a snapshot in the current module at some result DataFrame.
   * This is useful for debugging a long SmvModule by creating snapshots along the way.
   * {{{
   * object MyMod extends SmvModule("...") {
   *   override def requiresDS = Seq(...)
   *   override def run(...) = {
   *      val s1 = ...
   *      snapshot(s1, "s1")
   *      val s2 = f(s1)
   *      snapshot(s2, "s2")
   *      ...
   *   }
   * }}}
   */
  def snapshot(df: DataFrame, prefix: String): DataFrame = {
    persist(df, prefix)
    readPersistedFile(prefix).get
  }

}

/**
 * Link to an output module in another stage.
 * Because modules in a given stage can not access modules in another stage, this class
 * enables the user to link an output module from one stage as an input into current stage.
 * {{{
 *   package stage2.input
 *
 *   object Account1Link extends SmvModuleLink(stage1.Accounts)
 * }}}
 * Similar to File/Module, a `dqm()` method can also be overriden in the link
 */
class SmvModuleLink(val outputModule: SmvOutput)
    extends SmvModule(s"Link to ${outputModule.asInstanceOf[SmvDataSet].fqn}") {

  private[smv] val smvModule = outputModule.asInstanceOf[SmvDataSet]

  override def fqn = throw new SmvRuntimeException("SmvModuleLink fqn should never be called")
  override def urn = LinkURN(smvModule.fqn)

  /** Returns the path for the module's csv output */
  override def moduleCsvPath(prefix: String = ""): String =
    throw new SmvRuntimeException("SmvModuleLink's moduleCsvPath should never be called")

  /** Returns the path for the module's schema file */
  private[smv] override def moduleSchemaPath(prefix: String = ""): String =
    throw new SmvRuntimeException("SmvModuleLink's moduleSchemaPath should never be called")

  /** Returns the path for the module's edd report output */
  private[smv] override def moduleEddPath(prefix: String = ""): String =
    throw new SmvRuntimeException("SmvModuleLink's moduleEddPath should never be called")

  /** Returns the path for the module's reject report output */
  private[smv] override def moduleValidPath(prefix: String = ""): String =
    throw new SmvRuntimeException("SmvModuleLink's moduleValidPath should never be called")

  /**
   * Get the path of the metadata for the output csv this link will read from
   * If using published data, get the target's published metadata path. Otherwise,
   * use the target's peristed metadata path.
   */
  private[smv] override def moduleMetaPath(prefix: String = ""): String =
    smvModule.stageVersion match {
      case Some(v) => smvModule.publishMetaPath(v)
      case _ => smvModule.moduleMetaPath()
    }

  override lazy val ancestors = smvModule.ancestors

  /**
   *  No need to check isEphemeral any more
   *  SmvOutput will be published anyhow regardless of ephemeral or not
   **/
  // require(! smvModule.isEphemeral)
  // TODO: add check that the link is to an object in a different stage!!!

  private[smv] val isFollowLink = true

  override val isEphemeral = true

  override def dsType() = "Link"

  /**
   * override the module run/requiresDS methods to be a no-op as it will never be called (we overwrite doRun as well.)
   */
  override def requiresDS()           = Seq.empty[SmvDataSet]
  override def run(inputs: runParams) = null

  /**
   * Resolve the target SmvModule and wrap it in a new SmvModuleLink
   */
  override def resolve(resolver: DataSetResolver): SmvDataSet =
    new SmvModuleLink(resolver.resolveDataSet(smvModule).asInstanceOf[SmvOutput])

  /**
   * If the depended smvModule has a published version, SmvModuleLink's datasetHash
   * depends on the version string and the target's FQN (even with versioned data
   * the hash should change if the target changes). Otherwise, depends on the
   * smvModule's hashOfHash
   **/
  override def instanceValHash() = {
    val dependedHash = smvModule.stageVersion
      .map { v =>
        val crc = new java.util.zip.CRC32
        crc.update((v + smvModule.fqn).toCharArray.map(_.toByte))
        (crc.getValue).toInt
      }
      .getOrElse(smvModule.hashOfHash)

    (dependedHash).toInt
  }

  /**
   * SmvModuleLinks should not cache or validate their data
   */
  override def computeRDD(genEdd: Boolean, collector: SmvRunInfoCollector) =
    throw new SmvRuntimeException("SmvModuleLink computeRDD should never be called")
  override private[smv] def doRun(dqmValidator: DQMValidator, collector: SmvRunInfoCollector) =
    throw new SmvRuntimeException("SmvModuleLink doRun should never be called")

  /**
   * "Running" a link requires that we read the published output from the upstream `DataSet`.
   * When publish version is specified, it will try to read from the published dir. Otherwise
   * it will either "follow-the-link", which means resolve the modules the linked DS depends on
   * and run the DS, or "not-follow-the-link", which will try to read from the persisted data dir
   * and fail if not found.
   */
  override def rdd(forceRun: Boolean = false, genEdd: Boolean = false, collector: SmvRunInfoCollector): DataFrame = {
    // forceRun argument is ignored (SmvModuleLink is rerun anyway)
    if (isFollowLink) {
      smvModule.readPublishedData().getOrElse(smvModule.rdd(collector=collector))
    } else {
      smvModule
        .readPublishedData()
        .orElse { smvModule.readPersistedFile().toOption }
        .getOrElse(
          throw new IllegalStateException(s"can not find published or persisted ${description}"))
    }
  }
}

/**
 * Class for declaring datasets defined in another language. Resolves to an
 * instance of SmvExtModulePython.
 */
case class SmvExtModule(modFqn: String) extends SmvModule(s"External module ${modFqn}") {
  override val fqn = modFqn
  override def dsType(): String =
    throw new SmvRuntimeException("SmvExtModule dsType should never be called")
  override def requiresDS =
    throw new SmvRuntimeException("SmvExtModule requiresDS should never be called")
  override def resolve(resolver: DataSetResolver): SmvDataSet =
    resolver.loadDataSet(urn).head.asInstanceOf[SmvExtModulePython]
  override def run(i: RunParams) =
    throw new SmvRuntimeException("SmvExtModule run should never be called")
}

/**
 * Declarative class for links to datasets defined in another language. Resolves
 * to a link to an SmvExtModulePython.
 */
case class SmvExtModuleLink(modFqn: String)
    extends SmvModuleLink(new SmvExtModule(modFqn) with SmvOutput)

/**
 * Concrete SmvDataSet representation of modules defined in Python. Created
 * exclusively by DataSetRepoPython. Wraps an ISmvModule.
 */
class SmvExtModulePython(target: ISmvModule) extends SmvDataSet with python.InterfacesWithPy4J {
  override val fqn            = getPy4JResult(target.getFqn)
  override val description    = getPy4JResult(target.getDescription)
  override def tableName      = getPy4JResult(target.getTableName)
  override def isEphemeral    = getPy4JResult(target.getIsEphemeral)
  override def publishHiveSql = Option(getPy4JResult(target.getPublishHiveSql))
  override def dsType         = getPy4JResult(target.getDsType)
  override def requiresDS     =
    throw new SmvRuntimeException("SmvExtModulePython requiresDS should never be called")

  override def resolve(resolver: DataSetResolver): SmvDataSet = {
    val urns = getPy4JResult(target.getDependencyUrns)
    resolvedRequiresDS = urns map (urn => resolver.loadDataSet(URN(urn)).head)
    this
  }

  override private[smv] def doRun(dqmValidator: DQMValidator, collector: SmvRunInfoCollector): DataFrame = {
    val urn2df = resolvedRequiresDS.map { ds =>(ds.urn.toString, ds.rdd(collector=collector))}.toMap
    val response =  target.getDoRun(dqmValidator, urn2df)
    return getPy4JResult(response)
  }

  override def instanceValHash =
    getPy4JResult(target.getInstanceValHash)

  override def sourceCodeHash =
    getPy4JResult(target.getSourceCodeHash)

  override def dqm =
    getPy4JResult(target.getDqmWithTypeSpecificPolicy)

  override def metadata(df: DataFrame) = {
    val py4jRes = target.getMetadataJson(df)
    val json = getPy4JResult(py4jRes)
    SmvMetadata.fromJson(json)
  }

  override def validateMetadata(current: SmvMetadata, history: Seq[SmvMetadata]) = {
    val currentJson = current.toJson
    val historyJson = history map (_.toJson)
    val res = getPy4JResult(target.getValidateMetadataJson(currentJson, historyJson.toArray))
    Option[String](res)
  }

  override def metadataHistorySize() =
    getPy4JResult(target.getMetadataHistorySize)
}

/**
 * Factory for SmvExtModulePython. Creates an SmvExtModulePython with SmvOuptut
 * if the Python dataset is SmvOutput
 */
object SmvExtModulePython extends python.InterfacesWithPy4J {
  def apply(target: ISmvModule): SmvExtModulePython = {
    if (getPy4JResult(target.getIsOutput))
      new SmvExtModulePython(target) with SmvOutput
    else
      new SmvExtModulePython(target)
  }
}

/**
 * a built-in SmvModule from schema string and data string
 *
 * E.g.
 * {{{
 * SmvCsvStringData("a:String;b:Double;c:String", "aa,1.0,cc;aa2,3.5,CC")
 * }}}
 *
 **/
class SmvCsvStringData(
    schemaStr: String,
    data: String,
    override val isPersistValidateResult: Boolean = false
) extends SmvInputDataSet
    with SmvDSWithParser {

  override def description() = s"Dummy module to create DF from strings"

  override def instanceValHash() = {
    val crc = new java.util.zip.CRC32
    crc.update((schemaStr + data).toCharArray.map(_.toByte))
    (crc.getValue).toInt
  }

  override def doRun(dqmValidator: DQMValidator, collector: SmvRunInfoCollector): DataFrame = {
    val schema    = SmvSchema.fromString(schemaStr)
    val dataArray = if (null == data) Array.empty[String] else data.split(";").map(_.trim)

    val parserValidator =
      if (dqmValidator == null) TerminateParserLogger else dqmValidator.createParserValidator()
    val handler = new FileIOHandler(app.sparkSession, null, None, parserValidator)
    handler.csvStringRDDToDF(app.sc.makeRDD(dataArray), schema, schema.extractCsvAttributes())
  }
}

object SmvCsvStringData {
  def apply(
      schemaStr: String,
      data: String,
      isPersistValidateResult: Boolean = false
  ): SmvCsvStringData = {
    new SmvCsvStringData(schemaStr, data, isPersistValidateResult)
  }
}

/**
 * A marker trait that indicates that a SmvDataSet/SmvModule decorated with this trait is an output DataSet/module.
 */
trait SmvOutput { this: SmvDataSet =>
  override def dsType(): String = "Output"
}

/** Base marker trait for run configuration objects */
trait SmvRunConfig

/**
 * SmvDataSet that can be configured to return different DataFrames.
 */
trait Using[+T <: SmvRunConfig] extends FilenamePart { self: SmvDataSet =>

  lazy val confObjName = self.app.smvConfig.runConfObj

  /** The actual run configuration object */
  lazy val runConfig: T = {
    require(
      confObjName.isDefined,
      s"Expected a run configuration object provided with ${SmvConfig.RunConfObjKey} but found none")

    import scala.reflect.runtime.{universe => ru}
    val mir = ru.runtimeMirror(getClass.getClassLoader)

    val sym    = mir.staticModule(confObjName.get)
    val module = mir.reflectModule(sym)
    module.instance.asInstanceOf[T]
  }

  // Configurable SmvDataSet has the configuration object appended to its name
  abstract override def fnpart = {
    val confObjStr = confObjName.get
    super.fnpart + '-' + confObjStr.substring(1 + confObjStr.lastIndexOf('.'))
  }
}<|MERGE_RESOLUTION|>--- conflicted
+++ resolved
@@ -333,16 +333,12 @@
   def persist(dataframe: DataFrame,
               prefix: String = ""): Unit = {
     val path = moduleCsvPath(prefix)
-<<<<<<< HEAD
     val fmt = DateTimeFormat.forPattern("HH:mm:ss")
 
     val counter = app.sparkSession.sparkContext.longAccumulator
     val before  = DateTime.now()
     println(s"${fmt.print(before)} PERSISTING: ${path}")
 
-=======
-    val counter = app.sqlContext.sparkContext.accumulator(0l)
->>>>>>> 828e0a86
     val df      = dataframe.smvPipeCount(counter)
     val handler = new FileIOHandler(app.sparkSession, path)
 
