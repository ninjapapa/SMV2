/*
 * This file is licensed under the Apache License, Version 2.0
 * (the "License"); you may not use this file except in compliance with
 * the License.  You may obtain a copy of the License at
 *
 *    http://www.apache.org/licenses/LICENSE-2.0
 *
 * Unless required by applicable law or agreed to in writing, software
 * distributed under the License is distributed on an "AS IS" BASIS,
 * WITHOUT WARRANTIES OR CONDITIONS OF ANY KIND, either express or implied.
 * See the License for the specific language governing permissions and
 * limitations under the License.
 */

package org.tresamigos.smv

import org.apache.spark.sql.DataFrame

import dqm.{DQMValidator, SmvDQM, TerminateParserLogger, FailParserCountPolicy}

import scala.collection.JavaConversions._
import scala.util.Try

import org.joda.time._, format._

/** A module's file name part is stackable, e.g. with Using[SmvRunConfig] */
trait FilenamePart {
  def fnpart: String
}

/**
 * Dependency management unit within the SMV application framework.  Execution order within
 * the SMV application framework is derived from dependency between SmvDataSet instances.
 * Instances of this class can either be a file or a module. In either case, there would
 * be a single result DataFrame.
 */
abstract class SmvDataSet extends FilenamePart {

  lazy val app: SmvApp            = SmvApp.app
  private var rddCache: DataFrame = null

  /**
   * The FQN of an SmvDataSet is its classname for Scala implementations.
   *
   * Scala proxies for implementations in other languages must
   * override this to name the proxied FQN.
   */
  def fqn: String       = this.getClass().getName().filterNot(_ == '$')
  def urn: URN          = ModURN(fqn)
  override def toString = urn.toString

  /** Names the persisted file for the result of this SmvDataSet */
  override def fnpart = fqn

  def description(): String

  /** DataSet type: could be 4 values, Input, Link, Module, Output */
  def dsType(): String

  /** modules must override to provide set of datasets they depend on.
   * This is no longer the canonical list of dependencies. Internally
   * we should query resolvedRequiresDS for dependencies.
   */
  def requiresDS(): Seq[SmvDataSet]

  /** fixed list of SmvDataSet dependencies */
  var resolvedRequiresDS: Seq[SmvDataSet] = Seq.empty[SmvDataSet]

  /**
   * Timestamp which will be included in the metadata. Should be the timestamp
   * of the transaction that loaded this module.
   */
  private var timestamp: Option[DateTime] = None

  def setTimestamp(dt: DateTime) =
    timestamp = Some(dt)

  lazy val ancestors: Seq[SmvDataSet] =
    (resolvedRequiresDS ++ resolvedRequiresDS.flatMap(_.ancestors)).distinct

  def resolve(resolver: DataSetResolver): SmvDataSet = {
    resolvedRequiresDS = requiresDS map (resolver.resolveDataSet(_))
    this
  }

  /** All dependencies with the dependency hierarchy flattened */
  def allDeps: Seq[SmvDataSet] =
    (resolvedRequiresDS
      .foldLeft(Seq.empty[SmvDataSet]) { (acc, elem) =>
        elem.allDeps ++ (elem +: acc)
      })
      .distinct

  def requiresAnc(): Seq[SmvAncillary] = Seq.empty

  /** TODO: remove this method as checkDependency replaced this function */
  def getAncillary[T <: SmvAncillary](anc: T) = {
    if (requiresAnc.contains(anc)) anc
    else throw new SmvRuntimeException(s"SmvAncillary: ${anc} is not in requiresAnc")
  }

  /** user tagged code "version".  Derived classes should update the value when code or data */
  def version(): Int = 0

  /** full name of hive output table if this module is published to hive. */
  def tableName: String = throw new IllegalStateException("tableName not specified for ${fqn}")

  /** Objects defined in Spark Shell has class name start with $ **/
  val isObjectInShell: Boolean = this.getClass.getName matches """\$.*"""

  /**
   * SmvDataSet code (not data) CRC. Always return 0 for objects created in spark shell
   */
  private[smv] lazy val datasetCRC = {
    if (isObjectInShell)
      0l
    else
      ClassCRC(this)
  }

  /** Hash computed from the dataset, could be overridden to include things other than CRC */
  def datasetHash: Int = datasetCRC.toInt

  /**
   * Determine the hash of this module and the hash of hash (HOH) of all the modules it depends on.
   * This way, if this module or any of the modules it depends on changes, the HOH should change.
   * The "version" of the current dataset is also used in the computation to allow user to force
   * a change in the hash of hash if some external dependency changed as well.
   * TODO: need to add requiresAnc dependency here
   */
  private[smv] lazy val hashOfHash: Int = {
    (resolvedRequiresDS.map(_.hashOfHash) ++ Seq(version, datasetHash)).hashCode()
  }

  /**
   * flag if this module is ephemeral or short lived so that it will not be persisted when a graph is executed.
   * This is quite handy for "filter" or "map" type modules so that we don't force an extra I/O step when it
   * is not needed.  By default all modules are persisted unless the flag is overridden to true.
   * Note: the module will still be persisted if it was specifically selected to run by the user.
   */
  def isEphemeral: Boolean

  /**
   * An optional sql query to run to publish the results of this module when the
   * --publish-hive command line is used.  The DataFrame result of running this
   * module will be available to the query as the "dftable" table.  For example:
   *    return "insert overwrite table mytable select * from dftable"
   * If this method is not specified, the default is to just create the table
   * specified by tableName() with the results of the module.
   */
  def publishHiveSql: Option[String] = None

  /**
   * Exports a dataframe to a hive table.
   */
  def exportToHive = {
    val dataframe = rdd()
    // register the dataframe as a temp table.  Will be overwritten on next register.
    dataframe.registerTempTable("dftable")

    // if user provided a publish hive sql command, run it instead of default
    // table creation from data frame result.
    if (publishHiveSql.isDefined) {
      app.sqlContext.sql(publishHiveSql.get)
    } else {
      app.sqlContext.sql(s"drop table if exists ${tableName}")
      app.sqlContext.sql(s"create table ${tableName} as select * from dftable")
    }
  }

  /** do not persist validation result if isObjectInShell **/
  private[smv] def isPersistValidateResult = !isObjectInShell

  /**
   * Define the DQM rules, fixes and policies to be applied to this `DataSet`.
   * See [[org.tresamigos.smv.dqm]], [[org.tresamigos.smv.dqm.DQMRule]], and [[org.tresamigos.smv.dqm.DQMFix]]
   * for details on creating rules and fixes.
   *
   * Concrete modules and files should override this method to define rules/fixes to apply.
   * The default is to provide an empty set of DQM rules/fixes.
   */
  def dqm(): SmvDQM  = SmvDQM()

  /**
   * Allow internal SMV DataSet types to add additional policy checks to user specified DQM rules.
   * Note: we should accept the user DQM rules as param rather than call dqm() directly as
   * we may need to be passed the user defined DQM rules in python.
   */
  private[smv] def dqmWithTypeSpecificPolicy(userDQM: SmvDQM) = userDQM

  /**
   * returns the DataFrame from this dataset (file/module).
   * The value is cached so this function can be called repeatedly. The cache is
   * external to SmvDataSet so that it we will not recalculate the DF even after
   * dynamically loading the same SmvDataSet. If force argument is true, the we
   * skip the cache.
   * Note: the RDD graph is cached and NOT the data (i.e. rdd.cache is NOT called here)
   */
  def rdd(forceRun: Boolean = false) = {
    if (forceRun || !app.dfCache.contains(versionedFqn)) {
      app.dfCache = app.dfCache + (versionedFqn -> computeRDD)
    }
    app.dfCache(versionedFqn)
  }

  private def verHex = f"${hashOfHash}%08x"
  def versionedFqn   = s"${fqn}_${verHex}"

  /** The "versioned" module file base name. */
  private def versionedBasePath(prefix: String): String = {
    s"""${app.smvConfig.outputDir}/${prefix}${versionedFqn}"""
  }

  /** Returns the path for the module's csv output */
  def moduleCsvPath(prefix: String = ""): String =
    versionedBasePath(prefix) + ".csv"

  /** Returns the path for the module's schema file */
  private[smv] def moduleSchemaPath(prefix: String = ""): String =
    versionedBasePath(prefix) + ".schema"

  /** Returns the path for the module's edd report output */
  private[smv] def moduleEddPath(prefix: String = ""): String =
    versionedBasePath(prefix) + ".edd"

  /** Returns the path for the module's reject report output */
  private[smv] def moduleValidPath(prefix: String = ""): String =
    versionedBasePath(prefix) + ".valid"

  /** Returns the path for the module's metadata output */
  private[smv] def moduleMetaPath(prefix: String = ""): String =
    versionedBasePath(prefix) + ".meta"


  /** perform the actual run of this module to get the generated SRDD result. */
  private[smv] def doRun(dqmValidator: DQMValidator): DataFrame

  /**
   * delete the output(s) associated with this module (csv file and schema).
   * TODO: replace with df.write.mode(Overwrite) once we move to spark 1.4
   */
  private[smv] def deleteOutputs() = {
    val csvPath    = moduleCsvPath()
    val eddPath    = moduleEddPath()
    val schemaPath = moduleSchemaPath()
    val rejectPath = moduleValidPath()
    val metaPath = moduleMetaPath()
    SmvHDFS.deleteFile(csvPath)
    SmvHDFS.deleteFile(schemaPath)
    SmvHDFS.deleteFile(eddPath)
    SmvHDFS.deleteFile(rejectPath)
    SmvHDFS.deleteFile(metaPath)
  }

  /**
   * Delete just the metadata output
   */
  private[smv] def deleteMetadataOutput =
    SmvHDFS.deleteFile(moduleMetaPath())

  /**
   * Returns current valid outputs produced by this module.
   */
  private[smv] def currentModuleOutputFiles(): Seq[String] = {
    Seq(moduleCsvPath(), moduleSchemaPath(), moduleEddPath(), moduleValidPath())
  }

<<<<<<< HEAD
  private[smv] def persist(rdd: DataFrame, prefix: String = "") =
    util.DataSet.persist(app.sparkSession, rdd, moduleCsvPath(prefix), app.genEdd)

  private[smv] def readPersistedFile(prefix: String = ""): Try[DataFrame] =
    Try(util.DataSet.readFile(app.sparkSession, moduleCsvPath(prefix)))
=======
  /**
   * Read a dataframe from a persisted file path, that is usually an
   * input data set or the output of an upstream SmvModule.
   *
   * The default format is headerless CSV with '"' as the quote
   * character
   */
  def readFile(path: String,
               attr: CsvAttributes = CsvAttributes.defaultCsv): DataFrame =
    new FileIOHandler(app.sqlContext, path).csvFileWithSchema(attr)

  def persist(dataframe: DataFrame,
              prefix: String = ""): Unit = {
    val path = moduleCsvPath(prefix)
    val fmt = DateTimeFormat.forPattern("HH:mm:ss")

    val counter = app.sqlContext.sparkContext.accumulator(0l)
    val before  = DateTime.now()
    println(s"${fmt.print(before)} PERSISTING: ${path}")

    val df      = dataframe.smvPipeCount(counter)
    val handler = new FileIOHandler(app.sqlContext, path)

    //Always persist null string as a special value with assumption that it's not
    //a valid data value
    handler.saveAsCsvWithSchema(df, strNullValue = "_SmvStrNull_")

    val after   = DateTime.now()
    val runTime = PeriodFormat.getDefault().print(new Period(before, after))
    val n       = counter.value

    println(s"${fmt.print(after)} RunTime: ${runTime}, N: ${n}")

    // if EDD flag was specified, generate EDD for the just saved file!
    // Use the "cached" file that was just saved rather than cause an action
    // on the input RDD which may cause some expensive computation to re-occur.
    if (app.genEdd)
      readFile(path).edd.persistBesideData(path)
  }

  private[smv] def readPersistedFile(prefix: String = ""): Try[DataFrame] =
    Try(readFile(moduleCsvPath(prefix)))
>>>>>>> 1bcbcce5

  private[smv] def readPersistedMetadata(prefix: String = ""): Try[SmvMetadata] =
    Try {
      val json = app.sc.textFile(moduleMetaPath(prefix)).collect.head
      SmvMetadata.fromJson(json)
    }

  /** Has the result of this data set been persisted? */
  private[smv] def isPersisted: Boolean =
    Try(new FileIOHandler(app.sparkSession, moduleCsvPath()).readSchema()).isSuccess

  /**
   * #560
   *
   * Make this a `lazy val` to avoid O(n^2) when each module triggers
   * computation in all its ancestors.
   */
  private[smv] lazy val needsToRun: Boolean = {
    val upstreamNeedsToRun = resolvedRequiresDS.exists(_.needsToRun)
    if (upstreamNeedsToRun)
      true
    else if (isEphemeral)
      false
    else
      !isPersisted
  }

  /**
   * Get the most detailed metadata available without running this module. If
   * the modules has been run and hasn't been changed, this will be all the metadata
   * that was persisted. If the module hasn't been run since it was changed, this
   * will be a less detailed report.
   */
  private[smv] def getMetadata: SmvMetadata =
    readPersistedMetadata().getOrElse(createMetadata(None))


  /**
   * Create SmvMetadata for this SmvDataset. SmvMetadata will be more detailed if
   * a DataFrame is provided
   */
  private[smv] def createMetadata(dfOpt: Option[DataFrame]): SmvMetadata = {
    val metadata = new SmvMetadata
    metadata.addFQN(fqn)
    metadata.addDependencyMetadata(resolvedRequiresDS)
    dfOpt foreach (metadata.addSchemaMetadata(_))
    timestamp foreach (metadata.addTimestamp(_))
    metadata
  }

  private[smv] def computeRDD: DataFrame = {
    val dqmValidator  = new DQMValidator(dqmWithTypeSpecificPolicy(dqm()))
    val validationSet = new ValidationSet(Seq(dqmValidator), isPersistValidateResult)

    if (isEphemeral) {
      val df = dqmValidator.attachTasks(doRun(dqmValidator))
      validationSet.validate(df, false, moduleValidPath()) // no action before this point
      deleteMetadataOutput
      createMetadata(Some(df)).saveToFile(app.sc, moduleMetaPath())
      df
    } else {
      readPersistedFile().recoverWith {
        case e =>
          SmvLock.withLock(moduleCsvPath() + ".lock") {
            // Another process may have persisted the data while we
            // waited for the lock. So we read again before computing.
            readPersistedFile().recoverWith { case x =>
              val df = dqmValidator.attachTasks(doRun(dqmValidator))
              // Delete outputs in case data was partially written previously
              deleteOutputs
              persist(df)
              validationSet.validate(df, true, moduleValidPath()) // has already had action (from persist)
              createMetadata(Some(df)).saveToFile(app.sc, moduleMetaPath())
              readPersistedFile()
            }
          }
      }.get
    }
  }

  /** path to published output without file extension **/
  private[smv] def publishPathNoExt(version: String) = s"${app.smvConfig.publishDir}/${version}/${fqn}"

  /** path of published data for a given version. */
  private[smv] def publishCsvPath(version: String) = publishPathNoExt(version) + ".csv"

  /** path of published metadata for a given version */
  private[smv] def publishMetaPath(version: String) = publishPathNoExt(version) + ".meta"

  /**
   * Publish the current module data to the publish directory.
   * PRECONDITION: user must have specified the --publish command line option (that is where we get the version)
   */
  private[smv] def publish() = {
    val df      = rdd()
    val version = app.smvConfig.cmdLine.publish()
    val handler = new FileIOHandler(app.sparkSession, publishCsvPath(version))
    //Same as in persist, publish null string as a special value with assumption that it's not
    //a valid data value
    handler.saveAsCsvWithSchema(df, strNullValue = "_SmvStrNull_")
    createMetadata(Some(df)).saveToFile(app.sc, publishMetaPath(version))

    /* publish should also calculate edd if generarte Edd flag was turned on */
    if (app.genEdd)
      df.edd.persistBesideData(publishCsvPath(version))
  }

  private[smv] lazy val parentStage: Option[String] = app.dsm.stageForUrn(urn)
  private[smv] def stageVersion()                   = parentStage flatMap { app.smvConfig.stageVersions.get(_) }

  /**
   * Read the published data of this module if the parent stage has specified a version.
   * @return Some(DataFrame) if the stage has a version specified, None otherwise.
   */
  private[smv] def readPublishedData(): Option[DataFrame] = {
    stageVersion.map { v =>
      val handler = new FileIOHandler(app.sparkSession, publishCsvPath(v))
      handler.csvFileWithSchema(null)
    }
  }
}

/**
 * Abstract out the common part of input SmvDataSet
 */
private[smv] abstract class SmvInputDataSet extends SmvDataSet {
  override def requiresDS() = Seq.empty
  override val isEphemeral  = true

  override def dsType() = "Input"

  /**
   * Method to run/pre-process the input file.
   * Users can override this method to perform file level
   * ETL operations.
   */
  def run(df: DataFrame) = df
}

/**
 * SMV Dataset Wrapper around a hive table.
 */
case class SmvHiveTable(override val tableName: String, val userQuery: String = null)
    extends SmvInputDataSet {
  override def description() = s"Hive Table: @${tableName}"

  val query = {
    if (userQuery == null)
      "select * from " + tableName
    else
      userQuery
  }

  override private[smv] def doRun(dqmValidator: DQMValidator): DataFrame = {
    val df = app.sparkSession.sql(query)
    run(df)
  }
}


/**
 * Both SmvFile and SmvCsvStringData shared the parser validation part, extract the
 * common part to the new ABC: SmvDSWithParser
 */
trait SmvDSWithParser extends SmvDataSet {
  val forceParserCheck   = true
  val failAtParsingError = true

  /**
   *  Add parser failure policy to any DataSets that use a parser (e.g. csv files and hive tables)
   */
  override def dqmWithTypeSpecificPolicy(userDQM: SmvDQM) = {
    if (failAtParsingError) userDQM.add(FailParserCountPolicy(1)).addAction()
    else if (forceParserCheck) userDQM.addAction()
    else userDQM
  }
}


abstract class SmvFile extends SmvInputDataSet {
  val path: String
  val schemaPath: String     = null
  override def description() = s"Input file: @${path}"

  private[smv] def isFullPath: Boolean = false

  protected def findFullPath(_path: String) = {
    if (isFullPath || ("""^[\.\/]""".r).findFirstIn(_path) != None) _path
    else if (_path.startsWith("input/")) s"${app.smvConfig.dataDir}/${_path}"
    else s"${app.smvConfig.inputDir}/${_path}"
  }

  /* Historically we specify path in SmvFile respect to dataDir
   * instead of inputDir. However by convention we always put data
   * files in /data/input/ dir, so all the path strings in the projects
   * started with "input/". To transfer to use inputDir, we will still
   * prepend dataDir if the path string start with "input/"
   */
  private[smv] def fullPath = findFullPath(path)

  private[smv] def fullSchemaPath = {
    if (schemaPath == null) None
    else Option(findFullPath(schemaPath))
  }

  /* For SmvFile, the datasetHash should be based on
   *  - raw class code crc
   *  - input csv file path
   *  - input csv file modified time
   *  - input schema file path
   *  - input schema file modified time
   */
  override def datasetHash() = {
    val fileName = fullPath
    val mTime    = SmvHDFS.modificationTime(fileName)

    val schemaPath  = fullSchemaPath.getOrElse(SmvSchema.dataPathToSchemaPath(fullPath))
    val schemaMTime = SmvHDFS.modificationTime(schemaPath)

    val crc = new java.util.zip.CRC32
    crc.update((fileName + schemaPath).toCharArray.map(_.toByte))
    (crc.getValue + mTime + schemaMTime + datasetCRC).toInt
  }
}

/**
 * Represents a raw input file with a given file path (can be local or hdfs) and CSV attributes.
 */
case class SmvCsvFile(
    override val path: String,
    csvAttributes: CsvAttributes = null,
    override val schemaPath: String = null,
    override val isFullPath: Boolean = false
) extends SmvFile
    with SmvDSWithParser {

  override private[smv] def doRun(dqmValidator: DQMValidator): DataFrame = {
    val parserValidator =
      if (dqmValidator == null) TerminateParserLogger else dqmValidator.createParserValidator()
    val handler = new FileIOHandler(app.sparkSession, fullPath, fullSchemaPath, parserValidator)
    val df      = handler.csvFileWithSchema(csvAttributes)
    run(df)
  }
}

/**
 * Instead of a single input file, specify a data dir with files which has
 * the same schema and CsvAttributes.
 *
 * `SmvCsvFile` can also take dir as path parameter, but all files are considered
 * slices. In that case if none of them has headers, it's equivalent to `SmvMultiCsvFiles`.
 * However if every file has header, `SmvCsvFile` will not remove header correctly.
 **/
class SmvMultiCsvFiles(
    dir: String,
    csvAttributes: CsvAttributes = null,
    override val schemaPath: String = null
) extends SmvFile
    with SmvDSWithParser {

  override val path = dir

  override def fullSchemaPath = {
    if (schemaPath == null) Option(SmvSchema.dataPathToSchemaPath(fullPath))
    else Option(findFullPath(schemaPath))
  }

  override private[smv] def doRun(dqmValidator: DQMValidator): DataFrame = {
    val parserValidator =
      if (dqmValidator == null) TerminateParserLogger else dqmValidator.createParserValidator()

    val filesInDir = SmvHDFS.dirList(fullPath).map { n =>
      s"${fullPath}/${n}"
    }

    if (filesInDir.isEmpty)
      throw new SmvRuntimeException(s"There are no data files in ${fullPath}")

    val df = filesInDir
      .map { s =>
        val handler = new FileIOHandler(app.sparkSession, s, fullSchemaPath, parserValidator)
        handler.csvFileWithSchema(csvAttributes)
      }
      .reduce(_ union _)

    run(df)
  }
}

case class SmvFrlFile(
    override val path: String,
    override val schemaPath: String = null,
    override val isFullPath: Boolean = false
) extends SmvFile
    with SmvDSWithParser {

  override private[smv] def doRun(dqmValidator: DQMValidator): DataFrame = {
    val parserValidator =
      if (dqmValidator == null) TerminateParserLogger else dqmValidator.createParserValidator()
    // TODO: this should use inputDir instead of dataDir
    val handler = new FileIOHandler(app.sparkSession, fullPath, fullSchemaPath, parserValidator)
    val df      = handler.frlFileWithSchema()
    run(df)
  }
}

/**
 * Maps SmvDataSet to DataFrame by FQN. This is the type of the parameter expected
 * by SmvModule's run method.
 *
 * Subclasses `Function1[SmvDataSet, DataFrame]` so it can be used the
 * same way as before, when `runParams` was type-aliased to
 * `Map[SmvDataSet, DataFrame]`
 */
class RunParams(ds2df: Map[SmvDataSet, DataFrame]) extends (SmvDataSet => DataFrame) {
  val urn2df                         = ds2df.map { case (ds, df) => (ds.urn, df) }.toMap
  override def apply(ds: SmvDataSet) = urn2df(ds.urn)
  def size                           = ds2df.size
}

/**
 * base module class.  All SMV modules need to extend this class and provide their
 * description and dependency requirements (what does it depend on).
 * The module run method will be provided the result of all dependent inputs and the
 * result of the run is the result of this module.  All modules that depend on this module
 * will be provided the DataFrame result from the run method of this module.
 * Note: the module should *not* persist any RDD itself.
 */
abstract class SmvModule(val description: String) extends SmvDataSet {

  /**
   * flag if this module is ephemeral or short lived so that it will not be persisted when a graph is executed.
   * This is quite handy for "filter" or "map" type modules so that we don't force an extra I/O step when it
   * is not needed.  By default all modules are persisted unless the flag is overriden to true.
   * Note: the module will still be persisted if it was specifically selected to run by the user.
   */
  override def isEphemeral = false

  override def dsType() = "Module"

  type runParams = RunParams
  def run(inputs: runParams): DataFrame

  /** perform the actual run of this module to get the generated SRDD result. */
  override private[smv] def doRun(dqmValidator: DQMValidator): DataFrame = {
    val paramMap: Map[SmvDataSet, DataFrame] =
      (resolvedRequiresDS map (dep => (dep, dep.rdd()))).toMap
    run(new runParams(paramMap))
  }

  /**
   * Create a snapshot in the current module at some result DataFrame.
   * This is useful for debugging a long SmvModule by creating snapshots along the way.
   * {{{
   * object MyMod extends SmvModule("...") {
   *   override def requiresDS = Seq(...)
   *   override def run(...) = {
   *      val s1 = ...
   *      snapshot(s1, "s1")
   *      val s2 = f(s1)
   *      snapshot(s2, "s2")
   *      ...
   *   }
   * }}}
   */
  def snapshot(df: DataFrame, prefix: String): DataFrame = {
    persist(df, prefix)
    readPersistedFile(prefix).get
  }

}

/**
 * Link to an output module in another stage.
 * Because modules in a given stage can not access modules in another stage, this class
 * enables the user to link an output module from one stage as an input into current stage.
 * {{{
 *   package stage2.input
 *
 *   object Account1Link extends SmvModuleLink(stage1.Accounts)
 * }}}
 * Similar to File/Module, a `dqm()` method can also be overriden in the link
 */
class SmvModuleLink(val outputModule: SmvOutput)
    extends SmvModule(s"Link to ${outputModule.asInstanceOf[SmvDataSet].fqn}") {

  private[smv] val smvModule = outputModule.asInstanceOf[SmvDataSet]

  override def fqn = throw new SmvRuntimeException("SmvModuleLink fqn should never be called")
  override def urn = LinkURN(smvModule.fqn)

  /** Returns the path for the module's csv output */
  override def moduleCsvPath(prefix: String = ""): String =
    throw new SmvRuntimeException("SmvModuleLink's moduleCsvPath should never be called")

  /** Returns the path for the module's schema file */
  private[smv] override def moduleSchemaPath(prefix: String = ""): String =
    throw new SmvRuntimeException("SmvModuleLink's moduleSchemaPath should never be called")

  /** Returns the path for the module's edd report output */
  private[smv] override def moduleEddPath(prefix: String = ""): String =
    throw new SmvRuntimeException("SmvModuleLink's moduleEddPath should never be called")

  /** Returns the path for the module's reject report output */
  private[smv] override def moduleValidPath(prefix: String = ""): String =
    throw new SmvRuntimeException("SmvModuleLink's moduleValidPath should never be called")

  /**
   * Get the path of the metadata for the output csv this link will read from
   * If using published data, get the target's published metadata path. Otherwise,
   * use the target's peristed metadata path.
   */
  private[smv] override def moduleMetaPath(prefix: String = ""): String =
    smvModule.stageVersion match {
      case Some(v) => smvModule.publishMetaPath(v)
      case _ => smvModule.moduleMetaPath()
    }

  override lazy val ancestors = smvModule.ancestors

  /**
   *  No need to check isEphemeral any more
   *  SmvOutput will be published anyhow regardless of ephemeral or not
   **/
  // require(! smvModule.isEphemeral)
  // TODO: add check that the link is to an object in a different stage!!!

  private[smv] val isFollowLink = true

  override val isEphemeral = true

  override def dsType() = "Link"

  /**
   * override the module run/requiresDS methods to be a no-op as it will never be called (we overwrite doRun as well.)
   */
  override def requiresDS()           = Seq.empty[SmvDataSet]
  override def run(inputs: runParams) = null

  /**
   * Resolve the target SmvModule and wrap it in a new SmvModuleLink
   */
  override def resolve(resolver: DataSetResolver): SmvDataSet =
    new SmvModuleLink(resolver.resolveDataSet(smvModule).asInstanceOf[SmvOutput])

  /**
   * If the depended smvModule has a published version, SmvModuleLink's datasetHash
   * depends on the version string and the target's FQN (even with versioned data
   * the hash should change if the target changes). Otherwise, depends on the
   * smvModule's hashOfHash
   **/
  override def datasetHash() = {
    val dependedHash = smvModule.stageVersion
      .map { v =>
        val crc = new java.util.zip.CRC32
        crc.update((v + smvModule.fqn).toCharArray.map(_.toByte))
        (crc.getValue).toInt
      }
      .getOrElse(smvModule.hashOfHash)

    (dependedHash + datasetCRC).toInt
  }

  /**
   * SmvModuleLinks should not cache or validate their data
   */
  override def computeRDD =
    throw new SmvRuntimeException("SmvModuleLink computeRDD should never be called")
  override private[smv] def doRun(dqmValidator: DQMValidator) =
    throw new SmvRuntimeException("SmvModuleLink doRun should never be called")

  /**
   * "Running" a link requires that we read the published output from the upstream `DataSet`.
   * When publish version is specified, it will try to read from the published dir. Otherwise
   * it will either "follow-the-link", which means resolve the modules the linked DS depends on
   * and run the DS, or "not-follow-the-link", which will try to read from the persisted data dir
   * and fail if not found.
   */
  override def rdd(force: Boolean = false): DataFrame = {
    // force argument is ignored (SmvModuleLink is rerun anyway)
    if (isFollowLink) {
      smvModule.readPublishedData().getOrElse(smvModule.rdd())
    } else {
      smvModule
        .readPublishedData()
        .orElse { smvModule.readPersistedFile().toOption }
        .getOrElse(
          throw new IllegalStateException(s"can not find published or persisted ${description}"))
    }
  }
}

/**
 * Class for declaring datasets defined in another language. Resolves to an
 * instance of SmvExtModulePython.
 */
case class SmvExtModule(modFqn: String) extends SmvModule(s"External module ${modFqn}") {
  override val fqn = modFqn
  override def dsType(): String =
    throw new SmvRuntimeException("SmvExtModule dsType should never be called")
  override def requiresDS =
    throw new SmvRuntimeException("SmvExtModule requiresDS should never be called")
  override def resolve(resolver: DataSetResolver): SmvDataSet =
    resolver.loadDataSet(urn).head.asInstanceOf[SmvExtModulePython]
  override def run(i: RunParams) =
    throw new SmvRuntimeException("SmvExtModule run should never be called")
}

/**
 * Declarative class for links to datasets defined in another language. Resolves
 * to a link to an SmvExtModulePython.
 */
case class SmvExtModuleLink(modFqn: String)
    extends SmvModuleLink(new SmvExtModule(modFqn) with SmvOutput)

/**
 * Concrete SmvDataSet representation of modules defined in Python. Created
 * exclusively by DataSetRepoPython. Wraps an ISmvModule.
 */
class SmvExtModulePython(target: ISmvModule) extends SmvDataSet {
  override val description    = s"SmvPyModule ${target.fqn}"
  override val fqn            = target.fqn
  override def tableName      = target.tableName()
  override def isEphemeral    = target.isEphemeral()
  override def publishHiveSql = Option(target.publishHiveSql())
  override def dsType         = target.dsType()
  override def requiresDS     =
    throw new SmvRuntimeException("SmvExtModulePython requiresDS should never be called")
  override def resolve(resolver: DataSetResolver): SmvDataSet = {
    resolvedRequiresDS = target.dependencies map (urn => resolver.loadDataSet(URN(urn)).head)
    this
  }
  override private[smv] def doRun(dqmValidator: DQMValidator): DataFrame = {
    target.getDataFrame(dqmValidator,
                        resolvedRequiresDS
                          .map { ds =>
                            (ds.urn.toString, ds.rdd())
                          }
                          .toMap[String, DataFrame])
  }
  override def datasetHash = target.datasetHash()
  override def dqmWithTypeSpecificPolicy(userDQM: SmvDQM) = {
    // ignore passed in userDQM as we want the user defined dqm from the python side.
    target.dqmWithTypeSpecificPolicy()
  }
}

/**
 * Factory for SmvExtModulePython. Creates an SmvExtModulePython with SmvOuptut
 * if the Python dataset is SmvPyOutput
 */
object SmvExtModulePython {
  def apply(target: ISmvModule): SmvExtModulePython = {
    if (target.isOutput)
      new SmvExtModulePython(target) with SmvOutput
    else
      new SmvExtModulePython(target)
  }
}

/**
 * a built-in SmvModule from schema string and data string
 *
 * E.g.
 * {{{
 * SmvCsvStringData("a:String;b:Double;c:String", "aa,1.0,cc;aa2,3.5,CC")
 * }}}
 *
 **/
case class SmvCsvStringData(
    schemaStr: String,
    data: String,
    override val isPersistValidateResult: Boolean = false
) extends SmvInputDataSet
    with SmvDSWithParser {

  override def description() = s"Dummy module to create DF from strings"

  override def datasetHash() = {
    val crc = new java.util.zip.CRC32
    crc.update((schemaStr + data).toCharArray.map(_.toByte))
    (crc.getValue + datasetCRC).toInt
  }

  override def doRun(dqmValidator: DQMValidator): DataFrame = {
    val schema    = SmvSchema.fromString(schemaStr)
    val dataArray = if (null == data) Array.empty[String] else data.split(";").map(_.trim)

    val parserValidator =
      if (dqmValidator == null) TerminateParserLogger else dqmValidator.createParserValidator()
    val handler = new FileIOHandler(app.sparkSession, null, None, parserValidator)
    handler.csvStringRDDToDF(app.sc.makeRDD(dataArray), schema, schema.extractCsvAttributes())
  }
}

/**
 * A marker trait that indicates that a SmvDataSet/SmvModule decorated with this trait is an output DataSet/module.
 */
trait SmvOutput { this: SmvDataSet =>
  override def dsType(): String = "Output"
}

/** Base marker trait for run configuration objects */
trait SmvRunConfig

/**
 * SmvDataSet that can be configured to return different DataFrames.
 */
trait Using[+T <: SmvRunConfig] extends FilenamePart { self: SmvDataSet =>

  lazy val confObjName = self.app.smvConfig.runConfObj

  /** The actual run configuration object */
  lazy val runConfig: T = {
    require(
      confObjName.isDefined,
      s"Expected a run configuration object provided with ${SmvConfig.RunConfObjKey} but found none")

    import scala.reflect.runtime.{universe => ru}
    val mir = ru.runtimeMirror(getClass.getClassLoader)

    val sym    = mir.staticModule(confObjName.get)
    val module = mir.reflectModule(sym)
    module.instance.asInstanceOf[T]
  }

  // Configurable SmvDataSet has the configuration object appended to its name
  abstract override def fnpart = {
    val confObjStr = confObjName.get
    super.fnpart + '-' + confObjStr.substring(1 + confObjStr.lastIndexOf('.'))
  }
}<|MERGE_RESOLUTION|>--- conflicted
+++ resolved
@@ -156,7 +156,7 @@
   def exportToHive = {
     val dataframe = rdd()
     // register the dataframe as a temp table.  Will be overwritten on next register.
-    dataframe.registerTempTable("dftable")
+    dataframe.createOrReplaceTempView("dftable")
 
     // if user provided a publish hive sql command, run it instead of default
     // table creation from data frame result.
@@ -265,13 +265,6 @@
     Seq(moduleCsvPath(), moduleSchemaPath(), moduleEddPath(), moduleValidPath())
   }
 
-<<<<<<< HEAD
-  private[smv] def persist(rdd: DataFrame, prefix: String = "") =
-    util.DataSet.persist(app.sparkSession, rdd, moduleCsvPath(prefix), app.genEdd)
-
-  private[smv] def readPersistedFile(prefix: String = ""): Try[DataFrame] =
-    Try(util.DataSet.readFile(app.sparkSession, moduleCsvPath(prefix)))
-=======
   /**
    * Read a dataframe from a persisted file path, that is usually an
    * input data set or the output of an upstream SmvModule.
@@ -281,19 +274,19 @@
    */
   def readFile(path: String,
                attr: CsvAttributes = CsvAttributes.defaultCsv): DataFrame =
-    new FileIOHandler(app.sqlContext, path).csvFileWithSchema(attr)
+    new FileIOHandler(app.sparkSession, path).csvFileWithSchema(attr)
 
   def persist(dataframe: DataFrame,
               prefix: String = ""): Unit = {
     val path = moduleCsvPath(prefix)
     val fmt = DateTimeFormat.forPattern("HH:mm:ss")
 
-    val counter = app.sqlContext.sparkContext.accumulator(0l)
+    val counter = app.sparkSession.sparkContext.longAccumulator
     val before  = DateTime.now()
     println(s"${fmt.print(before)} PERSISTING: ${path}")
 
     val df      = dataframe.smvPipeCount(counter)
-    val handler = new FileIOHandler(app.sqlContext, path)
+    val handler = new FileIOHandler(app.sparkSession, path)
 
     //Always persist null string as a special value with assumption that it's not
     //a valid data value
@@ -314,7 +307,6 @@
 
   private[smv] def readPersistedFile(prefix: String = ""): Try[DataFrame] =
     Try(readFile(moduleCsvPath(prefix)))
->>>>>>> 1bcbcce5
 
   private[smv] def readPersistedMetadata(prefix: String = ""): Try[SmvMetadata] =
     Try {
