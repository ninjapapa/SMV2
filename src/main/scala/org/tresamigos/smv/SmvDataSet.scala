/*
 * This file is licensed under the Apache License, Version 2.0
 * (the "License"); you may not use this file except in compliance with
 * the License.  You may obtain a copy of the License at
 *
 *    http://www.apache.org/licenses/LICENSE-2.0
 *
 * Unless required by applicable law or agreed to in writing, software
 * distributed under the License is distributed on an "AS IS" BASIS,
 * WITHOUT WARRANTIES OR CONDITIONS OF ANY KIND, either express or implied.
 * See the License for the specific language governing permissions and
 * limitations under the License.
 */

package org.tresamigos.smv

import org.apache.spark.sql.DataFrame

import dqm.{DQMValidator, SmvDQM, TerminateParserLogger, FailParserCountPolicy}

import scala.collection.JavaConversions._
import scala.util.Try

/** A module's file name part is stackable, e.g. with Using[SmvRunConfig] */
trait FilenamePart {
  def fnpart: String
}

/**
 * Dependency management unit within the SMV application framework.  Execution order within
 * the SMV application framework is derived from dependency between SmvDataSet instances.
 * Instances of this class can either be a file or a module. In either case, there would
 * be a single result DataFrame.
 */
abstract class SmvDataSet extends FilenamePart {

  lazy val app: SmvApp            = SmvApp.app
  private var rddCache: DataFrame = null

  /**
   * The FQN of an SmvDataSet is its classname for Scala implementations.
   *
   * Scala proxies for implementations in other languages must
   * override this to name the proxied FQN.
   */
  def fqn: String       = this.getClass().getName().filterNot(_ == '$')
  def urn: URN          = ModURN(fqn)
  override def toString = urn.toString

  /** Names the persisted file for the result of this SmvDataSet */
  override def fnpart = fqn

  def description(): String

  /** DataSet type: could be 4 values, Input, Link, Module, Output */
  def dsType(): String

  /** modules must override to provide set of datasets they depend on.
   * This is no longer the canonical list of dependencies. Internally
   * we should query resolvedRequiresDS for dependencies.
   */
  def requiresDS(): Seq[SmvDataSet]

  /** fixed list of SmvDataSet dependencies */
  var resolvedRequiresDS: Seq[SmvDataSet] = Seq.empty[SmvDataSet]

  lazy val ancestors: Seq[SmvDataSet] =
    (resolvedRequiresDS ++ resolvedRequiresDS.flatMap(_.ancestors)).distinct

  def resolve(resolver: DataSetResolver): SmvDataSet = {
    resolvedRequiresDS = requiresDS map (resolver.resolveDataSet(_))
    this
  }

  /** All dependencies with the dependency hierarchy flattened */
  def allDeps: Seq[SmvDataSet] =
    (resolvedRequiresDS
      .foldLeft(Seq.empty[SmvDataSet]) { (acc, elem) =>
        elem.allDeps ++ (elem +: acc)
      })
      .distinct

  def requiresAnc(): Seq[SmvAncillary] = Seq.empty

  /** TODO: remove this method as checkDependency replaced this function */
  def getAncillary[T <: SmvAncillary](anc: T) = {
    if (requiresAnc.contains(anc)) anc
    else throw new SmvRuntimeException(s"SmvAncillary: ${anc} is not in requiresAnc")
  }

  /** user tagged code "version".  Derived classes should update the value when code or data */
  def version(): Int = 0

  /** full name of hive output table if this module is published to hive. */
  def tableName: String = throw new IllegalStateException("tableName not specified for ${fqn}")

  /** Objects defined in Spark Shell has class name start with $ **/
  val isObjectInShell: Boolean = this.getClass.getName matches """\$.*"""

  /**
   * SmvDataSet code (not data) CRC. Always return 0 for objects created in spark shell
   */
  private[smv] lazy val datasetCRC = {
    if (isObjectInShell)
      0l
    else
      ClassCRC(this)
  }

  /** Hash computed from the dataset, could be overridden to include things other than CRC */
  def datasetHash: Int = datasetCRC.toInt

  /**
   * Determine the hash of this module and the hash of hash (HOH) of all the modules it depends on.
   * This way, if this module or any of the modules it depends on changes, the HOH should change.
   * The "version" of the current dataset is also used in the computation to allow user to force
   * a change in the hash of hash if some external dependency changed as well.
   * TODO: need to add requiresAnc dependency here
   */
  private[smv] lazy val hashOfHash: Int = {
    (resolvedRequiresDS.map(_.hashOfHash) ++ Seq(version, datasetHash)).hashCode()
  }

  /**
   * flag if this module is ephemeral or short lived so that it will not be persisted when a graph is executed.
   * This is quite handy for "filter" or "map" type modules so that we don't force an extra I/O step when it
   * is not needed.  By default all modules are persisted unless the flag is overridden to true.
   * Note: the module will still be persisted if it was specifically selected to run by the user.
   */
  def isEphemeral: Boolean

  /**
   * An optional sql query to run to publish the results of this module when the
   * --publish-hive command line is used.  The DataFrame result of running this
   * module will be available to the query as the "dftable" table.  For example:
   *    return "insert overwrite table mytable select * from dftable"
   * If this method is not specified, the default is to just create the table
   * specified by tableName() with the results of the module.
   */
  def publishHiveSql: Option[String] = None

  /** do not persist validation result if isObjectInShell **/
  private[smv] def isPersistValidateResult = !isObjectInShell

  /**
   * Define the DQM rules, fixes and policies to be applied to this `DataSet`.
   * See [[org.tresamigos.smv.dqm]], [[org.tresamigos.smv.dqm.DQMRule]], and [[org.tresamigos.smv.dqm.DQMFix]]
   * for details on creating rules and fixes.
   *
   * Concrete modules and files should override this method to define rules/fixes to apply.
   * The default is to provide an empty set of DQM rules/fixes.
   */
  def dqm(): SmvDQM  = SmvDQM()

  /**
   * Allow internal SMV DataSet types to add additional policy checks to user specified DQM rules.
   * Note: we should accept the user DQM rules as param rather than call dqm() directly as
   * we may need to be passed the user defined DQM rules in python.
   */
  private[smv] def dqmWithTypeSpecificPolicy(userDQM: SmvDQM) = userDQM

  /**
   * returns the DataFrame from this dataset (file/module).
   * The value is cached so this function can be called repeatedly. The cache is
   * external to SmvDataSet so that it we will not recalculate the DF even after
   * dynamically loading the same SmvDataSet. If force argument is true, the we
   * skip the cache.
   * Note: the RDD graph is cached and NOT the data (i.e. rdd.cache is NOT called here)
   */
  def rdd(forceRun: Boolean = false) = {
    if (forceRun || !app.dfCache.contains(versionedFqn)) {
      app.dfCache = app.dfCache + (versionedFqn -> computeRDD)
    }
    app.dfCache(versionedFqn)
  }

  private def verHex = f"${hashOfHash}%08x"
  def versionedFqn   = s"${fqn}_${verHex}"

  /** The "versioned" module file base name. */
  private def versionedBasePath(prefix: String): String = {
    s"""${app.smvConfig.outputDir}/${prefix}${versionedFqn}"""
  }

  /** Returns the path for the module's csv output */
  def moduleCsvPath(prefix: String = ""): String =
    versionedBasePath(prefix) + ".csv"

  /** Returns the path for the module's schema file */
  private[smv] def moduleSchemaPath(prefix: String = ""): String =
    versionedBasePath(prefix) + ".schema"

  /** Returns the path for the module's edd report output */
  private[smv] def moduleEddPath(prefix: String = ""): String =
    versionedBasePath(prefix) + ".edd"

  /** Returns the path for the module's reject report output */
  private[smv] def moduleValidPath(prefix: String = ""): String =
    versionedBasePath(prefix) + ".valid"

  /** perform the actual run of this module to get the generated SRDD result. */
  private[smv] def doRun(dqmValidator: DQMValidator): DataFrame

  /**
   * delete the output(s) associated with this module (csv file and schema).
   * TODO: replace with df.write.mode(Overwrite) once we move to spark 1.4
   */
  private[smv] def deleteOutputs() = {
    val csvPath    = moduleCsvPath()
    val eddPath    = moduleEddPath()
    val schemaPath = moduleSchemaPath()
    val rejectPath = moduleValidPath()
    SmvHDFS.deleteFile(csvPath)
    SmvHDFS.deleteFile(schemaPath)
    SmvHDFS.deleteFile(eddPath)
    SmvHDFS.deleteFile(rejectPath)
  }

  /**
   * Returns current valid outputs produced by this module.
   */
  private[smv] def currentModuleOutputFiles(): Seq[String] = {
    Seq(moduleCsvPath(), moduleSchemaPath(), moduleEddPath(), moduleValidPath())
  }

  private[smv] def persist(rdd: DataFrame, prefix: String = "") =
    util.DataSet.persist(app.sparkSession, rdd, moduleCsvPath(prefix), app.genEdd)

  private[smv] def readPersistedFile(prefix: String = ""): Try[DataFrame] =
    Try(util.DataSet.readFile(app.sparkSession, moduleCsvPath(prefix)))

  /** Has the result of this data set been persisted? */
  private[smv] def isPersisted: Boolean =
    Try(new FileIOHandler(app.sparkSession, moduleCsvPath()).readSchema()).isSuccess

  /**
   * #560
   *
   * Make this a `lazy val` to avoid O(n^2) when each module triggers
   * computation in all its ancestors.
   */
  private[smv] lazy val needsToRun: Boolean = {
    val upstreamNeedsToRun = resolvedRequiresDS.exists(_.needsToRun)
    if (upstreamNeedsToRun)
      true
    else if (isEphemeral)
      false
    else
      !isPersisted
  }

  private[smv] def computeRDD: DataFrame = {
    val dqmValidator  = new DQMValidator(dqmWithTypeSpecificPolicy(dqm()))
    val validationSet = new ValidationSet(Seq(dqmValidator), isPersistValidateResult)

    if (isEphemeral) {
      val df = dqmValidator.attachTasks(doRun(dqmValidator))
      validationSet.validate(df, false, moduleValidPath()) // no action before this point
      df
    } else {
      readPersistedFile().recoverWith {
        case e =>
          val df = dqmValidator.attachTasks(doRun(dqmValidator))
          // Delete outputs in case data was partially written previously
          deleteOutputs
          persist(df)
          validationSet.validate(df, true, moduleValidPath()) // has already had action (from persist)
          readPersistedFile()
      }.get
    }
  }

  /** path of published data for a given version. */
  private def publishPath(version: String) = s"${app.smvConfig.publishDir}/${version}/${fqn}.csv"

  /**
   * Publish the current module data to the publish directory.
   * PRECONDITION: user must have specified the --publish command line option (that is where we get the version)
   */
  private[smv] def publish() = {
    val df      = rdd()
    val version = app.smvConfig.cmdLine.publish()
    val handler = new FileIOHandler(app.sparkSession, publishPath(version))
    //Same as in persist, publish null string as a special value with assumption that it's not
    //a valid data value
    handler.saveAsCsvWithSchema(df, strNullValue = "_SmvStrNull_")

    /* publish should also calculate edd if generarte Edd flag was turned on */
    if (app.genEdd)
      df.edd.persistBesideData(publishPath(version))
  }

  private[smv] lazy val parentStage: Option[String] = app.dsm.stageForUrn(urn)
  private[smv] def stageVersion()                   = parentStage flatMap { app.smvConfig.stageVersions.get(_) }

  /**
   * Read the published data of this module if the parent stage has specified a version.
   * @return Some(DataFrame) if the stage has a version specified, None otherwise.
   */
  private[smv] def readPublishedData(): Option[DataFrame] = {
    stageVersion.map { v =>
      val handler = new FileIOHandler(app.sparkSession, publishPath(v))
      handler.csvFileWithSchema(null)
    }
  }
}

/**
 * Abstract out the common part of input SmvDataSet
 */
private[smv] abstract class SmvInputDataSet extends SmvDataSet {
  override def requiresDS() = Seq.empty
  override val isEphemeral  = true

  override def dsType() = "Input"

  /**
   * Method to run/pre-process the input file.
   * Users can override this method to perform file level
   * ETL operations.
   */
  def run(df: DataFrame) = df
}

/**
 * SMV Dataset Wrapper around a hive table.
 */
case class SmvHiveTable(override val tableName: String, val userQuery: String = null)
    extends SmvInputDataSet {
  override def description() = s"Hive Table: @${tableName}"

  val query = {
    if (userQuery == null)
      "select * from " + tableName
    else
      userQuery
  }

<<<<<<< HEAD
  override private[smv] def doRun(dsDqm: DQMValidator): DataFrame = {
    val df = app.sparkSession.sql(query)
=======
  override private[smv] def doRun(dqmValidator: DQMValidator): DataFrame = {
    val df = app.sqlContext.sql(query)
>>>>>>> 10425c9b
    run(df)
  }
}


/**
 * Both SmvFile and SmvCsvStringData shared the parser validation part, extract the
 * common part to the new ABC: SmvDSWithParser
 */
trait SmvDSWithParser extends SmvDataSet {
  val forceParserCheck   = true
  val failAtParsingError = true

  /**
   *  Add parser failure policy to any DataSets that use a parser (e.g. csv files and hive tables)
   */
  override def dqmWithTypeSpecificPolicy(userDQM: SmvDQM) = {
    if (failAtParsingError) userDQM.add(FailParserCountPolicy(1)).addAction()
    else if (forceParserCheck) userDQM.addAction()
    else userDQM
  }
}


abstract class SmvFile extends SmvInputDataSet {
  val path: String
  val schemaPath: String     = null
  override def description() = s"Input file: @${path}"

  private[smv] def isFullPath: Boolean = false

  protected def findFullPath(_path: String) = {
    if (isFullPath || ("""^[\.\/]""".r).findFirstIn(_path) != None) _path
    else if (_path.startsWith("input/")) s"${app.smvConfig.dataDir}/${_path}"
    else s"${app.smvConfig.inputDir}/${_path}"
  }

  /* Historically we specify path in SmvFile respect to dataDir
   * instead of inputDir. However by convention we always put data
   * files in /data/input/ dir, so all the path strings in the projects
   * started with "input/". To transfer to use inputDir, we will still
   * prepend dataDir if the path string start with "input/"
   */
  private[smv] def fullPath = findFullPath(path)

  private[smv] def fullSchemaPath = {
    if (schemaPath == null) None
    else Option(findFullPath(schemaPath))
  }

  /* For SmvFile, the datasetHash should be based on
   *  - raw class code crc
   *  - input csv file path
   *  - input csv file modified time
   *  - input schema file path
   *  - input schema file modified time
   */
  override def datasetHash() = {
    val fileName = fullPath
    val mTime    = SmvHDFS.modificationTime(fileName)

    val schemaPath  = fullSchemaPath.getOrElse(SmvSchema.dataPathToSchemaPath(fullPath))
    val schemaMTime = SmvHDFS.modificationTime(schemaPath)

    val crc = new java.util.zip.CRC32
    crc.update((fileName + schemaPath).toCharArray.map(_.toByte))
    (crc.getValue + mTime + schemaMTime + datasetCRC).toInt
  }
}

/**
 * Represents a raw input file with a given file path (can be local or hdfs) and CSV attributes.
 */
case class SmvCsvFile(
    override val path: String,
    csvAttributes: CsvAttributes = null,
    override val schemaPath: String = null,
    override val isFullPath: Boolean = false
) extends SmvFile
    with SmvDSWithParser {

  override private[smv] def doRun(dqmValidator: DQMValidator): DataFrame = {
    val parserValidator =
<<<<<<< HEAD
      if (dsDqm == null) TerminateParserLogger else dsDqm.createParserValidator()
    // TODO: this should use inputDir instead of dataDir
    val handler = new FileIOHandler(app.sparkSession, fullPath, fullSchemaPath, parserValidator)
=======
      if (dqmValidator == null) TerminateParserLogger else dqmValidator.createParserValidator()
    val handler = new FileIOHandler(app.sqlContext, fullPath, fullSchemaPath, parserValidator)
>>>>>>> 10425c9b
    val df      = handler.csvFileWithSchema(csvAttributes)
    run(df)
  }
}

/**
 * Instead of a single input file, specify a data dir with files which has
 * the same schema and CsvAttributes.
 *
 * `SmvCsvFile` can also take dir as path parameter, but all files are considered
 * slices. In that case if none of them has headers, it's equivalent to `SmvMultiCsvFiles`.
 * However if every file has header, `SmvCsvFile` will not remove header correctly.
 **/
class SmvMultiCsvFiles(
    dir: String,
    csvAttributes: CsvAttributes = null,
    override val schemaPath: String = null
) extends SmvFile
    with SmvDSWithParser {

  override val path = dir

  override def fullSchemaPath = {
    if (schemaPath == null) Option(SmvSchema.dataPathToSchemaPath(fullPath))
    else Option(findFullPath(schemaPath))
  }

  override private[smv] def doRun(dqmValidator: DQMValidator): DataFrame = {
    val parserValidator =
      if (dqmValidator == null) TerminateParserLogger else dqmValidator.createParserValidator()

    val filesInDir = SmvHDFS.dirList(fullPath).map { n =>
      s"${fullPath}/${n}"
    }

    if (filesInDir.isEmpty)
      throw new SmvRuntimeException(s"There are no data files in ${fullPath}")

    val df = filesInDir
      .map { s =>
        val handler = new FileIOHandler(app.sparkSession, s, fullSchemaPath, parserValidator)
        handler.csvFileWithSchema(csvAttributes)
      }
      .reduce(_ union _)

    run(df)
  }
}

case class SmvFrlFile(
    override val path: String,
    override val schemaPath: String = null,
    override val isFullPath: Boolean = false
) extends SmvFile
    with SmvDSWithParser {

  override private[smv] def doRun(dqmValidator: DQMValidator): DataFrame = {
    val parserValidator =
      if (dqmValidator == null) TerminateParserLogger else dqmValidator.createParserValidator()
    // TODO: this should use inputDir instead of dataDir
    val handler = new FileIOHandler(app.sparkSession, fullPath, fullSchemaPath, parserValidator)
    val df      = handler.frlFileWithSchema()
    run(df)
  }
}

/**
 * Maps SmvDataSet to DataFrame by FQN. This is the type of the parameter expected
 * by SmvModule's run method.
 *
 * Subclasses `Function1[SmvDataSet, DataFrame]` so it can be used the
 * same way as before, when `runParams` was type-aliased to
 * `Map[SmvDataSet, DataFrame]`
 */
class RunParams(ds2df: Map[SmvDataSet, DataFrame]) extends (SmvDataSet => DataFrame) {
  val urn2df                         = ds2df.map { case (ds, df) => (ds.urn, df) }.toMap
  override def apply(ds: SmvDataSet) = urn2df(ds.urn)
  def size                           = ds2df.size
}

/**
 * base module class.  All SMV modules need to extend this class and provide their
 * description and dependency requirements (what does it depend on).
 * The module run method will be provided the result of all dependent inputs and the
 * result of the run is the result of this module.  All modules that depend on this module
 * will be provided the DataFrame result from the run method of this module.
 * Note: the module should *not* persist any RDD itself.
 */
abstract class SmvModule(val description: String) extends SmvDataSet {

  /**
   * flag if this module is ephemeral or short lived so that it will not be persisted when a graph is executed.
   * This is quite handy for "filter" or "map" type modules so that we don't force an extra I/O step when it
   * is not needed.  By default all modules are persisted unless the flag is overriden to true.
   * Note: the module will still be persisted if it was specifically selected to run by the user.
   */
  override def isEphemeral = false

  override def dsType() = "Module"

  type runParams = RunParams
  def run(inputs: runParams): DataFrame

  /** perform the actual run of this module to get the generated SRDD result. */
  override private[smv] def doRun(dqmValidator: DQMValidator): DataFrame = {
    val paramMap: Map[SmvDataSet, DataFrame] =
      (resolvedRequiresDS map (dep => (dep, dep.rdd()))).toMap
    run(new runParams(paramMap))
  }

  /** Use Bytecode analysis to figure out dependency and check against
   *  resolvedRequiresDS and requiresAnc. Could consider to totaly drop resolvedRequiresDS and
   *  requiresAnc, and always use ASM to derive the dependency
   **/
  private def checkDependency(): Unit = {
    val dep = DataSetDependency(this.getClass.getName)
    dep.dependsAnc
      .map { s =>
        (s, SmvReflection.objectNameToInstance[SmvAncillary](s))
      }
      .filterNot { case (s, a) => requiresAnc().contains(a) }
      .foreach {
        case (s, a) =>
          throw new SmvRuntimeException(s"SmvAncillary ${s} need to be specified in requiresAnc")
      }
    dep.dependsDS
      .map { s =>
        (s, SmvReflection.objectNameToInstance[SmvDataSet](s))
      }
      .filterNot { case (s, a) => resolvedRequiresDS.contains(a) }
      .foreach {
        case (s, a) =>
          throw new SmvRuntimeException(
            s"SmvDataSet ${s} need to be specified in requiresDS, ${a}")
      }
  }

  /**
   * Create a snapshot in the current module at some result DataFrame.
   * This is useful for debugging a long SmvModule by creating snapshots along the way.
   * {{{
   * object MyMod extends SmvModule("...") {
   *   override def requiresDS = Seq(...)
   *   override def run(...) = {
   *      val s1 = ...
   *      snapshot(s1, "s1")
   *      val s2 = f(s1)
   *      snapshot(s2, "s2")
   *      ...
   *   }
   * }}}
   */
  def snapshot(df: DataFrame, prefix: String): DataFrame = {
    persist(df, prefix)
    readPersistedFile(prefix).get
  }

}

/**
 * Link to an output module in another stage.
 * Because modules in a given stage can not access modules in another stage, this class
 * enables the user to link an output module from one stage as an input into current stage.
 * {{{
 *   package stage2.input
 *
 *   object Account1Link extends SmvModuleLink(stage1.Accounts)
 * }}}
 * Similar to File/Module, a `dqm()` method can also be overriden in the link
 */
class SmvModuleLink(val outputModule: SmvOutput)
    extends SmvModule(s"Link to ${outputModule.asInstanceOf[SmvDataSet].fqn}") {

  private[smv] val smvModule = outputModule.asInstanceOf[SmvDataSet]

  override def fqn = throw new SmvRuntimeException("SmvModuleLink fqn should never be called")
  override def urn = LinkURN(smvModule.fqn)

  override lazy val ancestors = smvModule.ancestors

  /**
   *  No need to check isEphemeral any more
   *  SmvOutput will be published anyhow regardless of ephemeral or not
   **/
  // require(! smvModule.isEphemeral)
  // TODO: add check that the link is to an object in a different stage!!!

  private[smv] val isFollowLink = true

  override val isEphemeral = true

  override def dsType() = "Link"

  /**
   * override the module run/requiresDS methods to be a no-op as it will never be called (we overwrite doRun as well.)
   */
  override def requiresDS()           = Seq.empty[SmvDataSet]
  override def run(inputs: runParams) = null

  /**
   * Resolve the target SmvModule and wrap it in a new SmvModuleLink
   */
  override def resolve(resolver: DataSetResolver): SmvDataSet =
    new SmvModuleLink(resolver.resolveDataSet(smvModule).asInstanceOf[SmvOutput])

  /**
   * If the depended smvModule has a published version, SmvModuleLink's datasetHash
   * depends on the version string and the target's FQN (even with versioned data
   * the hash should change if the target changes). Otherwise, depends on the
   * smvModule's hashOfHash
   **/
  override def datasetHash() = {
    val dependedHash = smvModule.stageVersion
      .map { v =>
        val crc = new java.util.zip.CRC32
        crc.update((v + smvModule.fqn).toCharArray.map(_.toByte))
        (crc.getValue).toInt
      }
      .getOrElse(smvModule.hashOfHash)

    (dependedHash + datasetCRC).toInt
  }

  /**
   * SmvModuleLinks should not cache or validate their data
   */
  override def computeRDD =
    throw new SmvRuntimeException("SmvModuleLink computeRDD should never be called")
  override private[smv] def doRun(dqmValidator: DQMValidator) =
    throw new SmvRuntimeException("SmvModuleLink doRun should never be called")

  /**
   * "Running" a link requires that we read the published output from the upstream `DataSet`.
   * When publish version is specified, it will try to read from the published dir. Otherwise
   * it will either "follow-the-link", which means resolve the modules the linked DS depends on
   * and run the DS, or "not-follow-the-link", which will try to read from the persisted data dir
   * and fail if not found.
   */
  override def rdd(force: Boolean = false): DataFrame = {
    // force argument is ignored (SmvModuleLink is rerun anyway)
    if (isFollowLink) {
      smvModule.readPublishedData().getOrElse(smvModule.rdd())
    } else {
      smvModule
        .readPublishedData()
        .orElse { smvModule.readPersistedFile().toOption }
        .getOrElse(
          throw new IllegalStateException(s"can not find published or persisted ${description}"))
    }
  }
}

/**
 * Class for declaring datasets defined in another language. Resolves to an
 * instance of SmvExtModulePython.
 */
case class SmvExtModule(modFqn: String) extends SmvModule(s"External module ${modFqn}") {
  override val fqn = modFqn
  override def dsType(): String =
    throw new SmvRuntimeException("SmvExtModule dsType should never be called")
  override def requiresDS =
    throw new SmvRuntimeException("SmvExtModule requiresDS should never be called")
  override def resolve(resolver: DataSetResolver): SmvDataSet =
    resolver.loadDataSet(urn).head.asInstanceOf[SmvExtModulePython]
  override def run(i: RunParams) =
    throw new SmvRuntimeException("SmvExtModule run should never be called")
}

/**
 * Declarative class for links to datasets defined in another language. Resolves
 * to a link to an SmvExtModulePython.
 */
case class SmvExtModuleLink(modFqn: String)
    extends SmvModuleLink(new SmvExtModule(modFqn) with SmvOutput)

/**
 * Concrete SmvDataSet representation of modules defined in Python. Created
 * exclusively by DataSetRepoPython. Wraps an ISmvModule.
 */
class SmvExtModulePython(target: ISmvModule) extends SmvDataSet {
  override val description    = s"SmvPyModule ${target.fqn}"
  override val fqn            = target.fqn
  override def tableName      = target.tableName()
  override def isEphemeral    = target.isEphemeral()
  override def publishHiveSql = Option(target.publishHiveSql())
  override def dsType         = target.dsType()
  override def requiresDS     =
    throw new SmvRuntimeException("SmvExtModulePython requiresDS should never be called")
  override def resolve(resolver: DataSetResolver): SmvDataSet = {
    resolvedRequiresDS = target.dependencies map (urn => resolver.loadDataSet(URN(urn)).head)
    this
  }
  override private[smv] def doRun(dqmValidator: DQMValidator): DataFrame = {
    target.getDataFrame(dqmValidator,
                        resolvedRequiresDS
                          .map { ds =>
                            (ds.urn.toString, ds.rdd())
                          }
                          .toMap[String, DataFrame])
  }
  override def datasetHash = target.datasetHash()
  override def dqmWithTypeSpecificPolicy(userDQM: SmvDQM) = {
    // ignore passed in userDQM as we want the user defined dqm from the python side.
    target.dqmWithTypeSpecificPolicy()
  }
}

/**
 * Factory for SmvExtModulePython. Creates an SmvExtModulePython with SmvOuptut
 * if the Python dataset is SmvPyOutput
 */
object SmvExtModulePython {
  def apply(target: ISmvModule): SmvExtModulePython = {
    if (target.isOutput)
      new SmvExtModulePython(target) with SmvOutput
    else
      new SmvExtModulePython(target)
  }
}

/**
 * a built-in SmvModule from schema string and data string
 *
 * E.g.
 * {{{
 * SmvCsvStringData("a:String;b:Double;c:String", "aa,1.0,cc;aa2,3.5,CC")
 * }}}
 *
 **/
case class SmvCsvStringData(
    schemaStr: String,
    data: String,
    override val isPersistValidateResult: Boolean = false
) extends SmvInputDataSet
    with SmvDSWithParser {

  override def description() = s"Dummy module to create DF from strings"

  override def datasetHash() = {
    val crc = new java.util.zip.CRC32
    crc.update((schemaStr + data).toCharArray.map(_.toByte))
    (crc.getValue + datasetCRC).toInt
  }

  override def doRun(dqmValidator: DQMValidator): DataFrame = {
    val schema    = SmvSchema.fromString(schemaStr)
    val dataArray = if (null == data) Array.empty[String] else data.split(";").map(_.trim)

    val parserValidator =
<<<<<<< HEAD
      if (dsDqm == null) TerminateParserLogger else dsDqm.createParserValidator()
    val handler = new FileIOHandler(app.sparkSession, null, None, parserValidator)
=======
      if (dqmValidator == null) TerminateParserLogger else dqmValidator.createParserValidator()
    val handler = new FileIOHandler(app.sqlContext, null, None, parserValidator)
>>>>>>> 10425c9b
    handler.csvStringRDDToDF(app.sc.makeRDD(dataArray), schema, schema.extractCsvAttributes())
  }
}

/**
 * A marker trait that indicates that a SmvDataSet/SmvModule decorated with this trait is an output DataSet/module.
 */
trait SmvOutput { this: SmvDataSet =>
  override def dsType(): String = "Output"
}

/** Base marker trait for run configuration objects */
trait SmvRunConfig

/**
 * SmvDataSet that can be configured to return different DataFrames.
 */
trait Using[+T <: SmvRunConfig] extends FilenamePart { self: SmvDataSet =>

  lazy val confObjName = self.app.smvConfig.runConfObj

  /** The actual run configuration object */
  lazy val runConfig: T = {
    require(
      confObjName.isDefined,
      s"Expected a run configuration object provided with ${SmvConfig.RunConfObjKey} but found none")

    import scala.reflect.runtime.{universe => ru}
    val mir = ru.runtimeMirror(getClass.getClassLoader)

    val sym    = mir.staticModule(confObjName.get)
    val module = mir.reflectModule(sym)
    module.instance.asInstanceOf[T]
  }

  // Configurable SmvDataSet has the configuration object appended to its name
  abstract override def fnpart = {
    val confObjStr = confObjName.get
    super.fnpart + '-' + confObjStr.substring(1 + confObjStr.lastIndexOf('.'))
  }
}<|MERGE_RESOLUTION|>--- conflicted
+++ resolved
@@ -336,13 +336,8 @@
       userQuery
   }
 
-<<<<<<< HEAD
-  override private[smv] def doRun(dsDqm: DQMValidator): DataFrame = {
+  override private[smv] def doRun(dqmValidator: DQMValidator): DataFrame = {
     val df = app.sparkSession.sql(query)
-=======
-  override private[smv] def doRun(dqmValidator: DQMValidator): DataFrame = {
-    val df = app.sqlContext.sql(query)
->>>>>>> 10425c9b
     run(df)
   }
 }
@@ -426,14 +421,8 @@
 
   override private[smv] def doRun(dqmValidator: DQMValidator): DataFrame = {
     val parserValidator =
-<<<<<<< HEAD
-      if (dsDqm == null) TerminateParserLogger else dsDqm.createParserValidator()
-    // TODO: this should use inputDir instead of dataDir
+      if (dqmValidator == null) TerminateParserLogger else dqmValidator.createParserValidator()
     val handler = new FileIOHandler(app.sparkSession, fullPath, fullSchemaPath, parserValidator)
-=======
-      if (dqmValidator == null) TerminateParserLogger else dqmValidator.createParserValidator()
-    val handler = new FileIOHandler(app.sqlContext, fullPath, fullSchemaPath, parserValidator)
->>>>>>> 10425c9b
     val df      = handler.csvFileWithSchema(csvAttributes)
     run(df)
   }
@@ -783,13 +772,8 @@
     val dataArray = if (null == data) Array.empty[String] else data.split(";").map(_.trim)
 
     val parserValidator =
-<<<<<<< HEAD
-      if (dsDqm == null) TerminateParserLogger else dsDqm.createParserValidator()
+      if (dqmValidator == null) TerminateParserLogger else dqmValidator.createParserValidator()
     val handler = new FileIOHandler(app.sparkSession, null, None, parserValidator)
-=======
-      if (dqmValidator == null) TerminateParserLogger else dqmValidator.createParserValidator()
-    val handler = new FileIOHandler(app.sqlContext, null, None, parserValidator)
->>>>>>> 10425c9b
     handler.csvStringRDDToDF(app.sc.makeRDD(dataArray), schema, schema.extractCsvAttributes())
   }
 }
