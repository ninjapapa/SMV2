/*
 * This file is licensed under the Apache License, Version 2.0
 * (the "License"); you may not use this file except in compliance with
 * the License.  You may obtain a copy of the License at
 *
 *    http://www.apache.org/licenses/LICENSE-2.0
 *
 * Unless required by applicable law or agreed to in writing, software
 * distributed under the License is distributed on an "AS IS" BASIS,
 * WITHOUT WARRANTIES OR CONDITIONS OF ANY KIND, either express or implied.
 * See the License for the specific language governing permissions and
 * limitations under the License.
 */

package org.tresamigos.smv

import org.apache.spark.sql.DataFrame

import dqm.{DQMValidator, SmvDQM, TerminateParserLogger, FailParserCountPolicy}

import scala.collection.JavaConversions._
import scala.util.Try

/** A module's file name part is stackable, e.g. with Using[SmvRunConfig] */
trait FilenamePart {
  def fnpart: String
}

/**
 * Dependency management unit within the SMV application framework.  Execution order within
 * the SMV application framework is derived from dependency between SmvDataSet instances.
 * Instances of this class can either be a file or a module. In either case, there would
 * be a single result DataFrame.
 */
abstract class SmvDataSet extends FilenamePart {

  lazy val app: SmvApp            = SmvApp.app
  private var rddCache: DataFrame = null

  /**
   * The FQN of an SmvDataSet is its classname for Scala implementations.
   *
   * Scala proxies for implementations in other languages must
   * override this to name the proxied FQN.
   */
  def fqn: String       = this.getClass().getName().filterNot(_ == '$')
  def urn: URN          = ModURN(fqn)
  override def toString = urn.toString

  /** Names the persisted file for the result of this SmvDataSet */
  override def fnpart = fqn

  def description(): String

  /** DataSet type: could be 4 values, Input, Link, Module, Output */
  def dsType(): String

  /** modules must override to provide set of datasets they depend on.
   * This is no longer the canonical list of dependencies. Internally
   * we should query resolvedRequiresDS for dependencies.
   */
  def requiresDS(): Seq[SmvDataSet]

  /** fixed list of SmvDataSet dependencies */
  var resolvedRequiresDS: Seq[SmvDataSet] = Seq.empty[SmvDataSet]

  lazy val ancestors: Seq[SmvDataSet] =
    (resolvedRequiresDS ++ resolvedRequiresDS.flatMap(_.ancestors)).distinct

  def resolve(resolver: DataSetResolver): SmvDataSet = {
    resolvedRequiresDS = requiresDS map (resolver.resolveDataSet(_))
    this
  }

  /** All dependencies with the dependency hierarchy flattened */
  def allDeps: Seq[SmvDataSet] =
    (resolvedRequiresDS
      .foldLeft(Seq.empty[SmvDataSet]) { (acc, elem) =>
        elem.allDeps ++ (elem +: acc)
      })
      .distinct

  def requiresAnc(): Seq[SmvAncillary] = Seq.empty

  /** TODO: remove this method as checkDependency replaced this function */
  def getAncillary[T <: SmvAncillary](anc: T) = {
    if (requiresAnc.contains(anc)) anc
    else throw new SmvRuntimeException(s"SmvAncillary: ${anc} is not in requiresAnc")
  }

  /** user tagged code "version".  Derived classes should update the value when code or data */
  def version(): Int = 0

  /** full name of hive output table if this module is published to hive. */
  def tableName: String = throw new IllegalStateException("tableName not specified for ${fqn}")

  /** Objects defined in Spark Shell has class name start with $ **/
  val isObjectInShell: Boolean = this.getClass.getName matches """\$.*"""

  /**
   * SmvDataSet code (not data) CRC. Always return 0 for objects created in spark shell
   */
  private[smv] lazy val datasetCRC = {
    if (isObjectInShell)
      0l
    else
      ClassCRC(this)
  }

  /** Hash computed from the dataset, could be overridden to include things other than CRC */
  def datasetHash: Int = datasetCRC.toInt

  /**
   * Determine the hash of this module and the hash of hash (HOH) of all the modules it depends on.
   * This way, if this module or any of the modules it depends on changes, the HOH should change.
   * The "version" of the current dataset is also used in the computation to allow user to force
   * a change in the hash of hash if some external dependency changed as well.
   * TODO: need to add requiresAnc dependency here
   */
  private[smv] lazy val hashOfHash: Int = {
    (resolvedRequiresDS.map(_.hashOfHash) ++ Seq(version, datasetHash)).hashCode()
  }

  /**
   * flag if this module is ephemeral or short lived so that it will not be persisted when a graph is executed.
   * This is quite handy for "filter" or "map" type modules so that we don't force an extra I/O step when it
   * is not needed.  By default all modules are persisted unless the flag is overridden to true.
   * Note: the module will still be persisted if it was specifically selected to run by the user.
   */
  def isEphemeral: Boolean

  /** do not persist validation result if isObjectInShell **/
  private[smv] def isPersistValidateResult = !isObjectInShell

  /**
   * Define the DQM rules, fixes and policies to be applied to this `DataSet`.
   * See [[org.tresamigos.smv.dqm]], [[org.tresamigos.smv.dqm.DQMRule]], and [[org.tresamigos.smv.dqm.DQMFix]]
   * for details on creating rules and fixes.
   *
   * Concrete modules and files should override this method to define rules/fixes to apply.
   * The default is to provide an empty set of DQM rules/fixes.
   */
  def dqm(): SmvDQM  = SmvDQM()
  def getDqm: SmvDQM = dqm()

  /**
   * createDsDqm could be overridden by smv internal SmvDataSet's sub-classes
   */
  private[smv] def createDsDqm() = dqm()

  /**
   * returns the DataFrame from this dataset (file/module).
   * The value is cached so this function can be called repeatedly. The cache is
   * external to SmvDataSet so that it we will not recalculate the DF even after
   * dynamically loading the same SmvDataSet.
   * Note: the RDD graph is cached and NOT the data (i.e. rdd.cache is NOT called here)
   */
  def rdd() = {
    if (!app.dfCache.contains(versionedFqn)) {
      app.dfCache = app.dfCache + (versionedFqn -> computeRDD)
    }
    app.dfCache(versionedFqn)
  }

  private def verHex = f"${hashOfHash}%08x"
  def versionedFqn   = s"${fqn}_${verHex}"

  /** The "versioned" module file base name. */
  private def versionedBasePath(prefix: String): String = {
    s"""${app.smvConfig.outputDir}/${prefix}${versionedFqn}"""
  }

  /** Returns the path for the module's csv output */
  def moduleCsvPath(prefix: String = ""): String =
    versionedBasePath(prefix) + ".csv"

  /** Returns the path for the module's schema file */
  private[smv] def moduleSchemaPath(prefix: String = ""): String =
    versionedBasePath(prefix) + ".schema"

  /** Returns the path for the module's edd report output */
  private[smv] def moduleEddPath(prefix: String = ""): String =
    versionedBasePath(prefix) + ".edd"

  /** Returns the path for the module's reject report output */
  private[smv] def moduleValidPath(prefix: String = ""): String =
    versionedBasePath(prefix) + ".valid"

  /** perform the actual run of this module to get the generated SRDD result. */
  private[smv] def doRun(dsDqm: DQMValidator): DataFrame

  /**
   * delete the output(s) associated with this module (csv file and schema).
   * TODO: replace with df.write.mode(Overwrite) once we move to spark 1.4
   */
  private[smv] def deleteOutputs() = {
    val csvPath    = moduleCsvPath()
    val eddPath    = moduleEddPath()
    val schemaPath = moduleSchemaPath()
    val rejectPath = moduleValidPath()
    SmvHDFS.deleteFile(csvPath)
    SmvHDFS.deleteFile(schemaPath)
    SmvHDFS.deleteFile(eddPath)
    SmvHDFS.deleteFile(rejectPath)
  }

  /**
   * Returns current valid outputs produced by this module.
   */
  private[smv] def currentModuleOutputFiles(): Seq[String] = {
    Seq(moduleCsvPath(), moduleSchemaPath(), moduleEddPath(), moduleValidPath())
  }

  private[smv] def persist(rdd: DataFrame, prefix: String = "") =
<<<<<<< HEAD
    SmvUtil.persist(app.sparkSession, rdd, moduleCsvPath(prefix), app.genEdd)

  private[smv] def readPersistedFile(prefix: String = ""): Try[DataFrame] =
    Try(SmvUtil.readFile(app.sparkSession, moduleCsvPath(prefix)))
=======
    util.DataSet.persist(app.sqlContext, rdd, moduleCsvPath(prefix), app.genEdd)

  private[smv] def readPersistedFile(prefix: String = ""): Try[DataFrame] =
    Try(util.DataSet.readFile(app.sqlContext, moduleCsvPath(prefix)))
>>>>>>> 0107ec2a

  private[smv] def computeRDD: DataFrame = {
    val dsDqm     = new DQMValidator(createDsDqm())
    val validator = new ValidationSet(Seq(dsDqm), isPersistValidateResult)

    if (isEphemeral) {
      val df = dsDqm.attachTasks(doRun(dsDqm))
      validator.validate(df, false, moduleValidPath()) // no action before this point
      df
    } else {
      readPersistedFile().recoverWith {
        case e =>
          val df = dsDqm.attachTasks(doRun(dsDqm))
          // Delete outputs in case data was partially written previously
          deleteOutputs
          persist(df)
          validator.validate(df, true, moduleValidPath()) // has already had action (from persist)
          readPersistedFile()
      }.get
    }
  }

  /** path of published data for a given version. */
  private def publishPath(version: String) = s"${app.smvConfig.publishDir}/${version}/${fqn}.csv"

  /**
   * Publish the current module data to the publish directory.
   * PRECONDITION: user must have specified the --publish command line option (that is where we get the version)
   */
  private[smv] def publish() = {
    val df      = rdd()
    val version = app.smvConfig.cmdLine.publish()
    val handler = new FileIOHandler(app.sparkSession, publishPath(version))
    //Same as in persist, publish null string as a special value with assumption that it's not
    //a valid data value
    handler.saveAsCsvWithSchema(df, strNullValue = "_SmvStrNull_")

    /* publish should also calculate edd if generarte Edd flag was turned on */
    if (app.genEdd)
      df.edd.persistBesideData(publishPath(version))
  }

  private[smv] lazy val parentStage: Option[String] = app.dsm.stageForUrn(urn)
  private[smv] def stageVersion()                   = parentStage flatMap { app.smvConfig.stageVersions.get(_) }

  /**
   * Read the published data of this module if the parent stage has specified a version.
   * @return Some(DataFrame) if the stage has a version specified, None otherwise.
   */
  private[smv] def readPublishedData(): Option[DataFrame] = {
    stageVersion.map { v =>
      val handler = new FileIOHandler(app.sparkSession, publishPath(v))
      handler.csvFileWithSchema(null)
    }
  }
}

/**
 * Abstract out the common part of input SmvDataSet
 */
private[smv] abstract class SmvInputDataSet extends SmvDataSet {
  override def requiresDS() = Seq.empty
  override val isEphemeral  = true

  override def dsType() = "Input"

  /**
   * Method to run/pre-process the input file.
   * Users can override this method to perform file level
   * ETL operations.
   */
  def run(df: DataFrame) = df
}

/**
 * SMV Dataset Wrapper around a hive table.
 */
case class SmvHiveTable(override val tableName: String, val userQuery: String = null)
    extends SmvInputDataSet {
  override def description() = s"Hive Table: @${tableName}"

  val query = {
    if (userQuery == null)
      "select * from " + tableName
    else
      userQuery
  }

  override private[smv] def doRun(dsDqm: DQMValidator): DataFrame = {
    val df = app.sparkSession.sql(query)
    run(df)
  }
}

/**
 * Both SmvFile and SmvCsvStringData shared the parser validation part, extract the
 * common part to the new ABC: SmvDSWithParser
 */
trait SmvDSWithParser extends SmvDataSet {
  val forceParserCheck   = true
  val failAtParsingError = true

  override def createDsDqm() =
    if (failAtParsingError) dqm().add(FailParserCountPolicy(1)).addAction()
    else if (forceParserCheck) dqm().addAction()
    else dqm()
}

abstract class SmvFile extends SmvInputDataSet {
  val path: String
  val schemaPath: String     = null
  override def description() = s"Input file: @${path}"

  private[smv] def isFullPath: Boolean = false

  protected def findFullPath(_path: String) = {
    if (isFullPath || ("""^[\.\/]""".r).findFirstIn(_path) != None) _path
    else if (_path.startsWith("input/")) s"${app.smvConfig.dataDir}/${_path}"
    else s"${app.smvConfig.inputDir}/${_path}"
  }

  /* Historically we specify path in SmvFile respect to dataDir
   * instead of inputDir. However by convention we always put data
   * files in /data/input/ dir, so all the path strings in the projects
   * started with "input/". To transfer to use inputDir, we will still
   * prepend dataDir if the path string start with "input/"
   */
  private[smv] def fullPath = findFullPath(path)

  private[smv] def fullSchemaPath = {
    if (schemaPath == null) None
    else Option(findFullPath(schemaPath))
  }

  /* For SmvFile, the datasetHash should be based on
   *  - raw class code crc
   *  - input csv file path
   *  - input csv file modified time
   *  - input schema file path
   *  - input schema file modified time
   */
  override def datasetHash() = {
    val fileName = fullPath
    val mTime    = SmvHDFS.modificationTime(fileName)

    val schemaPath  = fullSchemaPath.getOrElse(SmvSchema.dataPathToSchemaPath(fullPath))
    val schemaMTime = SmvHDFS.modificationTime(schemaPath)

    val crc = new java.util.zip.CRC32
    crc.update((fileName + schemaPath).toCharArray.map(_.toByte))
    (crc.getValue + mTime + schemaMTime + datasetCRC).toInt
  }
}

/**
 * Represents a raw input file with a given file path (can be local or hdfs) and CSV attributes.
 */
case class SmvCsvFile(
    override val path: String,
    csvAttributes: CsvAttributes = null,
    override val schemaPath: String = null,
    override val isFullPath: Boolean = false
) extends SmvFile
    with SmvDSWithParser {

  override private[smv] def doRun(dsDqm: DQMValidator): DataFrame = {
    val parserValidator =
      if (dsDqm == null) TerminateParserLogger else dsDqm.createParserValidator()
    // TODO: this should use inputDir instead of dataDir
    val handler = new FileIOHandler(app.sparkSession, fullPath, fullSchemaPath, parserValidator)
    val df      = handler.csvFileWithSchema(csvAttributes)
    run(df)
  }
}

/**
 * Instead of a single input file, specify a data dir with files which has
 * the same schema and CsvAttributes.
 *
 * `SmvCsvFile` can also take dir as path parameter, but all files are considered
 * slices. In that case if none of them has headers, it's equivalent to `SmvMultiCsvFiles`.
 * However if every file has header, `SmvCsvFile` will not remove header correctly.
 **/
class SmvMultiCsvFiles(
    dir: String,
    csvAttributes: CsvAttributes = null,
    override val schemaPath: String = null
) extends SmvFile
    with SmvDSWithParser {

  override val path = dir

  override def fullSchemaPath = {
    if (schemaPath == null) Option(SmvSchema.dataPathToSchemaPath(fullPath))
    else Option(findFullPath(schemaPath))
  }

  override private[smv] def doRun(dsDqm: DQMValidator): DataFrame = {
    val parserValidator =
      if (dsDqm == null) TerminateParserLogger else dsDqm.createParserValidator()

    val filesInDir = SmvHDFS.dirList(fullPath).map { n =>
      s"${fullPath}/${n}"
    }

    if (filesInDir.isEmpty)
      throw new SmvRuntimeException(s"There are no data files in ${fullPath}")

    val df = filesInDir
      .map { s =>
        val handler = new FileIOHandler(app.sparkSession, s, fullSchemaPath, parserValidator)
        handler.csvFileWithSchema(csvAttributes)
      }
      .reduce(_ union _)

    run(df)
  }
}

case class SmvFrlFile(
    override val path: String,
    override val schemaPath: String = null,
    override val isFullPath: Boolean = false
) extends SmvFile
    with SmvDSWithParser {

  override private[smv] def doRun(dsDqm: DQMValidator): DataFrame = {
    val parserValidator =
      if (dsDqm == null) TerminateParserLogger else dsDqm.createParserValidator()
    // TODO: this should use inputDir instead of dataDir
    val handler = new FileIOHandler(app.sparkSession, fullPath, fullSchemaPath, parserValidator)
    val df      = handler.frlFileWithSchema()
    run(df)
  }
}

/**
 * Maps SmvDataSet to DataFrame by FQN. This is the type of the parameter expected
 * by SmvModule's run method.
 *
 * Subclasses `Function1[SmvDataSet, DataFrame]` so it can be used the
 * same way as before, when `runParams` was type-aliased to
 * `Map[SmvDataSet, DataFrame]`
 */
class RunParams(ds2df: Map[SmvDataSet, DataFrame]) extends (SmvDataSet => DataFrame) {
  val urn2df                         = ds2df.map { case (ds, df) => (ds.urn, df) }.toMap
  override def apply(ds: SmvDataSet) = urn2df(ds.urn)
  def size                           = ds2df.size
}

/**
 * base module class.  All SMV modules need to extend this class and provide their
 * description and dependency requirements (what does it depend on).
 * The module run method will be provided the result of all dependent inputs and the
 * result of the run is the result of this module.  All modules that depend on this module
 * will be provided the DataFrame result from the run method of this module.
 * Note: the module should *not* persist any RDD itself.
 */
abstract class SmvModule(val description: String) extends SmvDataSet {

  /**
   * flag if this module is ephemeral or short lived so that it will not be persisted when a graph is executed.
   * This is quite handy for "filter" or "map" type modules so that we don't force an extra I/O step when it
   * is not needed.  By default all modules are persisted unless the flag is overriden to true.
   * Note: the module will still be persisted if it was specifically selected to run by the user.
   */
  override def isEphemeral = false

  override def dsType() = "Module"

  type runParams = RunParams
  def run(inputs: runParams): DataFrame

  /** perform the actual run of this module to get the generated SRDD result. */
  override private[smv] def doRun(dsDqm: DQMValidator): DataFrame = {
    val paramMap: Map[SmvDataSet, DataFrame] =
      (resolvedRequiresDS map (dep => (dep, dep.rdd))).toMap
    run(new runParams(paramMap))
  }

  /** Use Bytecode analysis to figure out dependency and check against
   *  resolvedRequiresDS and requiresAnc. Could consider to totaly drop resolvedRequiresDS and
   *  requiresAnc, and always use ASM to derive the dependency
   **/
  private def checkDependency(): Unit = {
    val dep = DataSetDependency(this.getClass.getName)
    dep.dependsAnc
      .map { s =>
        (s, SmvReflection.objectNameToInstance[SmvAncillary](s))
      }
      .filterNot { case (s, a) => requiresAnc().contains(a) }
      .foreach {
        case (s, a) =>
          throw new SmvRuntimeException(s"SmvAncillary ${s} need to be specified in requiresAnc")
      }
    dep.dependsDS
      .map { s =>
        (s, SmvReflection.objectNameToInstance[SmvDataSet](s))
      }
      .filterNot { case (s, a) => resolvedRequiresDS.contains(a) }
      .foreach {
        case (s, a) =>
          throw new SmvRuntimeException(
            s"SmvDataSet ${s} need to be specified in requiresDS, ${a}")
      }
  }

  /**
   * Create a snapshot in the current module at some result DataFrame.
   * This is useful for debugging a long SmvModule by creating snapshots along the way.
   * {{{
   * object MyMod extends SmvModule("...") {
   *   override def requiresDS = Seq(...)
   *   override def run(...) = {
   *      val s1 = ...
   *      snapshot(s1, "s1")
   *      val s2 = f(s1)
   *      snapshot(s2, "s2")
   *      ...
   *   }
   * }}}
   */
  def snapshot(df: DataFrame, prefix: String): DataFrame = {
    persist(df, prefix)
    readPersistedFile(prefix).get
  }

}

/**
 * Link to an output module in another stage.
 * Because modules in a given stage can not access modules in another stage, this class
 * enables the user to link an output module from one stage as an input into current stage.
 * {{{
 *   package stage2.input
 *
 *   object Account1Link extends SmvModuleLink(stage1.Accounts)
 * }}}
 * Similar to File/Module, a `dqm()` method can also be overriden in the link
 */
class SmvModuleLink(val outputModule: SmvOutput)
    extends SmvModule(s"Link to ${outputModule.asInstanceOf[SmvDataSet].fqn}") {

  private[smv] val smvModule = outputModule.asInstanceOf[SmvDataSet]

  override def fqn = throw new SmvRuntimeException("SmvModuleLink fqn should never be called")
  override def urn = LinkURN(smvModule.fqn)

  override lazy val ancestors = smvModule.ancestors

  /**
   *  No need to check isEphemeral any more
   *  SmvOutput will be published anyhow regardless of ephemeral or not
   **/
  // require(! smvModule.isEphemeral)
  // TODO: add check that the link is to an object in a different stage!!!

  private[smv] val isFollowLink = true

  override val isEphemeral = true

  override def dsType() = "Link"

  /**
   * override the module run/requiresDS methods to be a no-op as it will never be called (we overwrite doRun as well.)
   */
  override def requiresDS()           = Seq.empty[SmvDataSet]
  override def run(inputs: runParams) = null

  /**
   * Resolve the target SmvModule and wrap it in a new SmvModuleLink
   */
  override def resolve(resolver: DataSetResolver): SmvDataSet =
    new SmvModuleLink(resolver.resolveDataSet(smvModule).asInstanceOf[SmvOutput])

  /**
   * If the depended smvModule has a published version, SmvModuleLink's datasetHash
   * depends on the version string. Otherwise, depends on the smvModule's hashOfHash
   **/
  override def datasetHash() = {
    val dependedHash = smvModule.stageVersion
      .map { v =>
        val crc = new java.util.zip.CRC32
        crc.update(v.toCharArray.map(_.toByte))
        (crc.getValue).toInt
      }
      .getOrElse(smvModule.hashOfHash)

    (dependedHash + datasetCRC).toInt
  }

  /**
   * SmvModuleLinks should not cache or validate their data
   */
  override def computeRDD = throw new SmvRuntimeException("SmvModuleLink computeRDD should never be called")
  override private[smv] def doRun(dsDqm: DQMValidator) = throw new SmvRuntimeException("SmvModuleLink doRun should never be called")

  /**
   * "Running" a link requires that we read the published output from the upstream `DataSet`.
   * When publish version is specified, it will try to read from the published dir. Otherwise
   * it will either "follow-the-link", which means resolve the modules the linked DS depends on
   * and run the DS, or "not-follow-the-link", which will try to read from the persisted data dir
   * and fail if not found.
   */
  override def rdd: DataFrame = {
    if (isFollowLink) {
      smvModule.readPublishedData().getOrElse(smvModule.rdd())
    } else {
      smvModule
        .readPublishedData()
        .orElse { smvModule.readPersistedFile().toOption }
        .getOrElse(
          throw new IllegalStateException(s"can not find published or persisted ${description}"))
    }
  }
}

/**
 * Class for declaring datasets defined in another language. Resolves to an
 * instance of SmvExtModulePython.
 */
case class SmvExtModule(modFqn: String) extends SmvModule(s"External module ${modFqn}") {
  override val fqn = modFqn
  override def dsType(): String =
    throw new SmvRuntimeException("SmvExtModule dsType should never be called")
  override def requiresDS =
    throw new SmvRuntimeException("SmvExtModule requiresDS should never be called")
  override def resolve(resolver: DataSetResolver): SmvDataSet =
    resolver.loadDataSet(urn).head.asInstanceOf[SmvExtModulePython]
  override def run(i: RunParams) =
    throw new SmvRuntimeException("SmvExtModule run should never be called")
}

/**
 * Declarative class for links to datasets defined in another language. Resolves
 * to a link to an SmvExtModulePython.
 */
case class SmvExtModuleLink(modFqn: String)
    extends SmvModuleLink(new SmvExtModule(modFqn) with SmvOutput)

/**
 * Concrete SmvDataSet representation of modules defined in Python. Created
 * exclusively by DataSetRepoPython. Wraps an ISmvModule.
 */
class SmvExtModulePython(target: ISmvModule) extends SmvDataSet {
  override val description = s"SmvPyModule ${target.fqn}"
  override val fqn         = target.fqn
  override def tableName   = target.tableName()
  override def isEphemeral = target.isEphemeral()
  override def dsType      = target.dsType()
  override def requiresDS =
    throw new SmvRuntimeException("SmvExtModulePython requiresDS should never be called")
  override def resolve(resolver: DataSetResolver): SmvDataSet = {
    resolvedRequiresDS = target.dependencies map (urn => resolver.loadDataSet(URN(urn)).head)
    this
  }
  override private[smv] def doRun(dsDqm: DQMValidator): DataFrame =
    target.getDataFrame(new DQMValidator(createDsDqm),
                        resolvedRequiresDS
                          .map { ds =>
                            (ds.urn.toString, ds.rdd)
                          }
                          .toMap[String, DataFrame])
  override def datasetHash = target.datasetHash()
  override def createDsDqm = target.getDqm()
}

/**
 * Factory for SmvExtModulePython. Creates an SmvExtModulePython with SmvOuptut
 * if the Python dataset is SmvPyOutput
 */
object SmvExtModulePython {
  def apply(target: ISmvModule): SmvExtModulePython = {
    if (target.isOutput)
      new SmvExtModulePython(target) with SmvOutput
    else
      new SmvExtModulePython(target)
  }
}

/**
 * a built-in SmvModule from schema string and data string
 *
 * E.g.
 * {{{
 * SmvCsvStringData("a:String;b:Double;c:String", "aa,1.0,cc;aa2,3.5,CC")
 * }}}
 *
 **/
case class SmvCsvStringData(
    schemaStr: String,
    data: String,
    override val isPersistValidateResult: Boolean = false
) extends SmvInputDataSet
    with SmvDSWithParser {

  override def description() = s"Dummy module to create DF from strings"

  override def datasetHash() = {
    val crc = new java.util.zip.CRC32
    crc.update((schemaStr + data).toCharArray.map(_.toByte))
    (crc.getValue + datasetCRC).toInt
  }

  override def doRun(dsDqm: DQMValidator): DataFrame = {
    val schema    = SmvSchema.fromString(schemaStr)
    val dataArray = if (null == data) Array.empty[String] else data.split(";").map(_.trim)

    val parserValidator =
      if (dsDqm == null) TerminateParserLogger else dsDqm.createParserValidator()
    val handler = new FileIOHandler(app.sparkSession, null, None, parserValidator)
    handler.csvStringRDDToDF(app.sc.makeRDD(dataArray), schema, schema.extractCsvAttributes())
  }
}

/**
 * A marker trait that indicates that a SmvDataSet/SmvModule decorated with this trait is an output DataSet/module.
 */
trait SmvOutput { this: SmvDataSet =>
  override def dsType(): String = "Output"
}

/** Base marker trait for run configuration objects */
trait SmvRunConfig

/**
 * SmvDataSet that can be configured to return different DataFrames.
 */
trait Using[+T <: SmvRunConfig] extends FilenamePart { self: SmvDataSet =>

  lazy val confObjName = self.app.smvConfig.runConfObj

  /** The actual run configuration object */
  lazy val runConfig: T = {
    require(
      confObjName.isDefined,
      s"Expected a run configuration object provided with ${SmvConfig.RunConfObjKey} but found none")

    import scala.reflect.runtime.{universe => ru}
    val mir = ru.runtimeMirror(getClass.getClassLoader)

    val sym    = mir.staticModule(confObjName.get)
    val module = mir.reflectModule(sym)
    module.instance.asInstanceOf[T]
  }

  // Configurable SmvDataSet has the configuration object appended to its name
  abstract override def fnpart = {
    val confObjStr = confObjName.get
    super.fnpart + '-' + confObjStr.substring(1 + confObjStr.lastIndexOf('.'))
  }
}<|MERGE_RESOLUTION|>--- conflicted
+++ resolved
@@ -212,17 +212,10 @@
   }
 
   private[smv] def persist(rdd: DataFrame, prefix: String = "") =
-<<<<<<< HEAD
-    SmvUtil.persist(app.sparkSession, rdd, moduleCsvPath(prefix), app.genEdd)
+    util.DataSet.persist(app.sparkSession, rdd, moduleCsvPath(prefix), app.genEdd)
 
   private[smv] def readPersistedFile(prefix: String = ""): Try[DataFrame] =
-    Try(SmvUtil.readFile(app.sparkSession, moduleCsvPath(prefix)))
-=======
-    util.DataSet.persist(app.sqlContext, rdd, moduleCsvPath(prefix), app.genEdd)
-
-  private[smv] def readPersistedFile(prefix: String = ""): Try[DataFrame] =
-    Try(util.DataSet.readFile(app.sqlContext, moduleCsvPath(prefix)))
->>>>>>> 0107ec2a
+    Try(util.DataSet.readFile(app.sparkSession, moduleCsvPath(prefix)))
 
   private[smv] def computeRDD: DataFrame = {
     val dsDqm     = new DQMValidator(createDsDqm())
