/*
 * This file is licensed under the Apache License, Version 2.0
 * (the "License"); you may not use this file except in compliance with
 * the License.  You may obtain a copy of the License at
 *
 *    http://www.apache.org/licenses/LICENSE-2.0
 *
 * Unless required by applicable law or agreed to in writing, software
 * distributed under the License is distributed on an "AS IS" BASIS,
 * WITHOUT WARRANTIES OR CONDITIONS OF ANY KIND, either express or implied.
 * See the License for the specific language governing permissions and
 * limitations under the License.
 */

package org.tresamigos.smv

import org.apache.spark.sql.{DataFrame, SaveMode}

import org.apache.hadoop.fs.FileStatus

import dqm.{DQMValidator, DqmValidationResult, ParserLogger, SmvDQM, TerminateParserLogger, FailParserCountPolicy}

import scala.collection.JavaConversions._
import scala.util.{Try, Success, Failure}

import java.io.FileNotFoundException

import edd._

import org.joda.time._, format._

/** A module's file name part is stackable, e.g. with Using[SmvRunConfig] */
trait FilenamePart {
  def fnpart: String
}

/**
 * Dependency management unit within the SMV application framework.  Execution order within
 * the SMV application framework is derived from dependency between SmvDataSet instances.
 * Instances of this class can either be a file or a module. In either case, there would
 * be a single result DataFrame.
 */
abstract class SmvDataSet extends FilenamePart {

  def app: SmvApp                                                = SmvApp.app

  /** Cache metadata so we can reuse it between validation and persistence */
  private var userMetadataCache: Option[SmvMetadata]             = None

  /**
    * Cache the user metadata result (call to `metadata(df)`) so that multiple calls
    * to this `getOrCreateMetadata` method will only do a single evaluation of the user
    * defined metadata method which could be quite expensive.
    */
  def getOrCreateUserMetadata(df: DataFrame): SmvMetadata = {
    userMetadataCache match {
      // use cached metadata if it exists
      case Some(meta) => meta
      // calculate and cache user metadata otherwise
      case None => {
        def _createUserMetadata() = metadata(df)
        val (userMetadata, elapsed) = doAction(f"GENERATE USER METADATA")(_createUserMetadata)
        userMetadataCache = Some(userMetadata)
        userMetadataTimeElapsed = Some(elapsed)
        userMetadata
      }
    }
  }

  /**
   * The FQN of an SmvDataSet is its classname for Scala implementations.
   *
   * Scala proxies for implementations in other languages must
   * override this to name the proxied FQN.
   */
  def fqn: String       = this.getClass().getName().filterNot(_ == '$')
  def urn: URN          = ModURN(fqn)
  override def toString = urn.toString

  /** Names the persisted file for the result of this SmvDataSet */
  override def fnpart = fqn

  def description(): String

  /** DataSet type: could be 4 values, Input, Link, Module, Output */
  def dsType(): String

  /** modules must override to provide set of datasets they depend on.
   * This is no longer the canonical list of dependencies. Internally
   * we should query resolvedRequiresDS for dependencies.
   */
  def requiresDS(): Seq[SmvDataSet]

  /** fixed list of SmvDataSet dependencies */
  var resolvedRequiresDS: Seq[SmvDataSet] = Seq.empty[SmvDataSet]

  /**
   * Timestamp which will be included in the metadata. Should be the timestamp
   * of the transaction that loaded this module.
   */
  private var timestamp: Option[DateTime] = None

  def setTimestamp(dt: DateTime) =
    timestamp = Some(dt)

  private var userMetadataTimeElapsed: Option[Double] = None
  private var persistingTimeElapsed: Option[Double]   = None
  private var totalTimeElapsed: Option[Double]        = None
  private var dqmTimeElapsed: Option[Double]          = None

  lazy val ancestors: Seq[SmvDataSet] =
    (resolvedRequiresDS ++ resolvedRequiresDS.flatMap(_.ancestors)).distinct

  def resolve(resolver: DataSetResolver): SmvDataSet = {
    resolvedRequiresDS = requiresDS map (resolver.resolveDataSet(_))
    this
  }

  /** All dependencies with the dependency hierarchy flattened */
  def allDeps: Seq[SmvDataSet] =
    (resolvedRequiresDS
      .foldLeft(Seq.empty[SmvDataSet]) { (acc, elem) =>
        elem.allDeps ++ (elem +: acc)
      })
      .distinct

  def requiresAnc(): Seq[SmvAncillary] = Seq.empty

  /** TODO: remove this method as checkDependency replaced this function */
  def getAncillary[T <: SmvAncillary](anc: T) = {
    if (requiresAnc.contains(anc)) anc
    else throw new SmvRuntimeException(s"SmvAncillary: ${anc} is not in requiresAnc")
  }

  /** user tagged code "version".  Derived classes should update the value when code or data */
  def version(): Int = 0

  /** full name of hive output table if this module is published to hive. */
  def tableName: String = throw new IllegalStateException("tableName not specified for ${fqn}")

  /** Objects defined in Spark Shell has class name start with $ **/
  val isObjectInShell: Boolean = this.getClass.getName matches """\$.*"""

  /**
   * SmvDataSet code (not data) CRC. Always return 0 for objects created in spark shell
   */
  private[smv] lazy val datasetCRC = {
    if (isObjectInShell)
      0l
    else
      ClassCRC(this)
  }

  /** Hash computed from the dataset, could be overridden to include things other than CRC */
  def datasetHash(): Int = instanceValHash + sourceCodeHash
  /** Hash computed based on instance values of the dataset, such as the timestamp of an input file **/
  def instanceValHash(): Int = 0
  /** Hash computed based on the source code of the dataset's class **/
  def sourceCodeHash(): Int = datasetCRC.toInt

  /**
   * Determine the hash of this module and the hash of hash (HOH) of all the modules it depends on.
   * This way, if this module or any of the modules it depends on changes, the HOH should change.
   * The "version" of the current dataset is also used in the computation to allow user to force
   * a change in the hash of hash if some external dependency changed as well.
   * TODO: need to add requiresAnc dependency here
   */
  private[smv] lazy val hashOfHash: Int = {
    (resolvedRequiresDS.map(_.hashOfHash) ++ Seq(version, datasetHash)).hashCode()
  }

  /**
   * flag if this module is ephemeral or short lived so that it will not be persisted when a graph is executed.
   * This is quite handy for "filter" or "map" type modules so that we don't force an extra I/O step when it
   * is not needed.  By default all modules are persisted unless the flag is overridden to true.
   * Note: the module will still be persisted if it was specifically selected to run by the user.
   */
  def isEphemeral: Boolean

  /**
   * An optional sql query to run to publish the results of this module when the
   * --publish-hive command line is used.  The DataFrame result of running this
   * module will be available to the query as the "dftable" table.  For example:
   *    return "insert overwrite table mytable select * from dftable"
   * If this method is not specified, the default is to just create the table
   * specified by tableName() with the results of the module.
   */
  def publishHiveSql: Option[String] = None

  /**
   * Exports a dataframe to a hive table.
   */
  def exportToHive(collector: SmvRunInfoCollector) = {
    val dataframe = rdd(collector=collector)

    // register the dataframe as a temp table.  Will be overwritten on next register.
    dataframe.createOrReplaceTempView("dftable")

    // if user provided a publish hive sql command, run it instead of default
    // table creation from data frame result.
    val queries: Seq[String] = publishHiveSql match {
      case Some(query) => query.split(";") map (_.trim)
      case None        => Seq(s"drop table if exists ${tableName}",
                              s"create table ${tableName} as select * from dftable")
    }
    app.log.info(f"Hive publish query: ${queries.mkString(";")}")
    doAction(f"PUBLISH TO HIVE") {queries foreach {app.sqlContext.sql}}
  }

  /** do not persist validation result if isObjectInShell **/
  private[smv] def isPersistValidateResult = !isObjectInShell

  /**
   * Define the DQM rules, fixes and policies to be applied to this `DataSet`.
   * See [[org.tresamigos.smv.dqm]], [[org.tresamigos.smv.dqm.DQMRule]], and [[org.tresamigos.smv.dqm.DQMFix]]
   * for details on creating rules and fixes.
   *
   * Concrete modules and files should override this method to define rules/fixes to apply.
   * The default is to provide an empty set of DQM rules/fixes.
   */
  def dqm(): SmvDQM =
    SmvDQM()

  /**
   * Allow internal SMV DataSet types to add additional policy checks to user specified DQM rules.
   * Note: we should accept the user DQM rules as param rather than call dqm() directly as
   * we may need to be passed the user defined DQM rules in python.
   */
  private[smv] def dqmWithTypeSpecificPolicy(userDQM: SmvDQM) =
    userDQM

  /**
   * DQM inlcuding user policies, type specific policies, and metadata policy
   */
  private[smv] def completeDQM =
    dqmWithTypeSpecificPolicy(dqm()).add(new DQMMetadataPolicy(this))

  /**
   * returns the DataFrame from this dataset (file/module).
   * The value is cached so this function can be called repeatedly. The cache is
   * external to SmvDataSet so that it we will not recalculate the DF even after
   * dynamically loading the same SmvDataSet. If force argument is true, the we
   * skip the cache.
   * Note: the RDD graph is cached and NOT the data (i.e. rdd.cache is NOT called here)
   *
   * @param forceRun skip the module cache and for the module to run
   * @param genEdd if true, compute and persist EDD to file
   * @param collector recepticle for info about running the module
   * @param quickRun skip computing metadata+validation and persisting output
   */
  def rdd(forceRun: Boolean = false,
          genEdd: Boolean = app.genEdd,
          collector: SmvRunInfoCollector,
          quickRun: Boolean = false) = {
    if (forceRun || !app.dfCache.contains(versionedFqn)) {
      app.dfCache = app.dfCache + (versionedFqn -> computeDataFrame(genEdd, collector, quickRun))
    }
    app.dfCache(versionedFqn)
  }

  def verHex: String = f"${hashOfHash}%08x"
  def versionedFqn   = s"${fqn}_${verHex}"

  /** The "versioned" module file base name. */
  private def versionedBasePath(prefix: String): String = {
    s"""${app.smvConfig.outputDir}/${prefix}${versionedFqn}"""
  }

  /** Returns the path for the module's csv output */
  def moduleCsvPath(prefix: String = ""): String =
    versionedBasePath(prefix) + ".csv"

  def lockfilePath(prefix: String = ""): String =
    moduleCsvPath(prefix) + ".lock"

  /** Returns the file status for the lockfile if found */
  def lockfileStatus: Option[FileStatus] =
    // use try/catch instead of Try because we want to handle only
    // FileNotFoundException and let other errors bubble up
    try {
      Some(SmvHDFS.getFileStatus(lockfilePath()))
    } catch {
      case e: FileNotFoundException => None
    }

  /** Returns the path for the module's schema file */
  private[smv] def moduleSchemaPath(prefix: String = ""): String =
    versionedBasePath(prefix) + ".schema"

  /** Returns the path for the module's edd report output */
  private[smv] def moduleEddPath(prefix: String = ""): String =
    versionedBasePath(prefix) + ".edd"

  /** Returns the path for the module's reject report output */
  private[smv] def moduleValidPath(prefix: String = ""): String =
    versionedBasePath(prefix) + ".valid"

  /** Returns the path for the module's metadata output */
  private[smv] def moduleMetaPath(prefix: String = ""): String =
    versionedBasePath(prefix) + ".meta"

  /** Returns the path for the module's metadata history */
  private[smv] def moduleMetaHistoryPath(prefix: String = ""): String =
    s"""${app.smvConfig.historyDir}/${prefix}${fqn}.hist"""

  /** perform the actual run of this module to get the generated SRDD result. */
  private[smv] def doRun(dqmValidator: DQMValidator, collector: SmvRunInfoCollector, quickRun: Boolean): DataFrame

  /**
   * delete the output(s) associated with this module (csv file and schema).
   * TODO: replace with df.write.mode(Overwrite) once we move to spark 1.4
   */
  private[smv] def deleteOutputs(files: Seq[String]) =
     files foreach {SmvHDFS.deleteFile}

  /**
   * Delete just the metadata output
   */
  private[smv] def deleteMetadataOutputs() =
    deleteOutputs(metadataOutputFiles)

  /**
   * Files related to metadata
   */
  private[smv] def metadataOutputFiles(): Seq[String] =
    Seq(moduleMetaPath(), moduleMetaHistoryPath())

  /**
   * Returns current all outputs produced by this module.
   */
  private[smv] def allOutputFiles(): Seq[String] = {
    Seq(moduleCsvPath(), moduleSchemaPath(), moduleEddPath(), moduleValidPath(), moduleMetaPath(), moduleMetaHistoryPath())
  }

  /**
   * Returns current versioned outputs produced by this module. Excludes metadata history
   */
  private[smv] def versionedOutputFiles(): Seq[String] = {
    Seq(moduleCsvPath(), moduleSchemaPath(), moduleEddPath(), moduleValidPath(), moduleMetaPath())
  }

  /**
   * Read a dataframe from a persisted file path, that is usually an
   * input data set or the output of an upstream SmvModule.
   *
   * The default format is headerless CSV with '"' as the quote
   * character
   */
  def readFile(path: String,
               attr: CsvAttributes = CsvAttributes.defaultCsv): DataFrame =
    new FileIOHandler(app.sparkSession, path).csvFileWithSchema(attr)

  /**
   * Perform an action and log the amount of time it took
   */
  def doAction[T](desc: String)(action: => T): (T, Double)= {
    val fullDesc = f"${desc}: ${fqn}"
    app.log.info(f"STARTING ${fullDesc}")
    app.sc.setJobGroup(groupId=fqn, description=desc)
    val before  = DateTime.now()

    val res: T = action

    val after   = DateTime.now()
    val duration = new Duration(before, after)
    val secondsElapsed = duration.getMillis() / 1000.0

    val runTimeStr = PeriodFormat.getDefault().print(duration.toPeriod)
    app.sc.clearJobGroup()
    app.log.info(s"COMPLETED ${fullDesc}")
    app.log.info(s"RunTime: ${runTimeStr}")

    (res, secondsElapsed)
  }

  def persist(dataframe: DataFrame,
              prefix: String = ""): Unit = {
    val path = moduleCsvPath(prefix)
    val fmt = DateTimeFormat.forPattern("HH:mm:ss")

    val counter = app.sparkSession.sparkContext.longAccumulator
    val before  = DateTime.now()
    println(s"${fmt.print(before)} PERSISTING: ${path}")

    val df      = dataframe.smvPipeCount(counter)
    val handler = new FileIOHandler(app.sparkSession, path)

    val (_, elapsed) =
      doAction("PERSIST OUTPUT"){handler.saveAsCsvWithSchema(df, strNullValue = "_SmvStrNull_")}
    app.log.info(f"Output path: ${path}")
    persistingTimeElapsed = Some(elapsed)

    val n       = counter.value
    app.log.info(f"N: ${n}")
  }

  private[smv] def readPersistedFile(prefix: String = ""): Try[DataFrame] =
    Try(readFile(moduleCsvPath(prefix)))

  private[smv] def readPersistedMetadata(prefix: String = ""): Try[SmvMetadata] =
    Try {
      val json = app.sc.textFile(moduleMetaPath(prefix)).collect.head
      SmvMetadata.fromJson(json)
    }

  private[smv] def readMetadataHistory(prefix: String = ""): Try[SmvMetadataHistory] =
    Try {
      val json = app.sc.textFile(moduleMetaHistoryPath(prefix)).collect.head
      SmvMetadataHistory.fromJson(json)
    }

  private[smv] def readPersistedEdd(prefix: String = ""): Try[DataFrame] =
    Try { app.sqlContext.read.json(moduleEddPath(prefix)) }

  /** Has the result of this data set been persisted? */
  private[smv] def isPersisted: Boolean =
    Try(new FileIOHandler(app.sparkSession, moduleCsvPath()).readSchema()).isSuccess

  /**
   * #560
   *
   * Make this a `lazy val` to avoid O(n^2) when each module triggers
   * computation in all its ancestors.
   */
  private[smv] lazy val needsToRun: Boolean = {
    val upstreamNeedsToRun = resolvedRequiresDS.exists(_.needsToRun)
    if (upstreamNeedsToRun)
      true
    else if (isEphemeral)
      false
    else
      !isPersisted
  }

  /**
   * Read EDD from disk if it exists, or create and persist it otherwise
   */
  private[smv] def getEdd(collector: SmvRunInfoCollector): String = {
    // DON'T automatically persist edd. Edd is explicitly persisted on the next
    // line. This is the simplest way to prevent EDD from being persisted twice.
    val df = rdd(forceRun = false, genEdd = false, collector=collector)

    val unorderedSummary = readPersistedEdd().getOrElse {
      persistEdd(df)
      readPersistedEdd().get
      // The persisted df's columns will be ordered arbitrarily, and need to be
      // reordered to be a valid edd result
    }.select(EddResult.resultSchema.head, EddResult.resultSchema.tail: _*)

    // Summary rows will be ordered arbitrarily after persisting. Need
    // to reorder according to the columns of the df. Original order of tasks will
    // still most likely be lost
    val orderedSummary = df.columns.map { dfColName =>
      unorderedSummary.filter(unorderedSummary("colName") === dfColName)
    }.reduce {
      _.smvUnion(_)
    }

    EddResultFunctions(orderedSummary).createReport()
  }

  private[smv] def persistEdd(df: DataFrame) =
    df.edd.persistBesideData(moduleCsvPath())

  /**
   * Can be overridden to supply custom metadata
   * TODO: make SmvMetadata more user friendly or find alternative format for user metadata
   */
  def metadata(df: DataFrame): SmvMetadata =
    new SmvMetadata()

  /**
   * Get the most detailed metadata available without running this module. If
   * the modules has been run and hasn't been changed, this will be all the metadata
   * that was persisted. If the module hasn't been run since it was changed, this
   * report will exclude the DQM validation result and user metadata.
   */
  private[smv] def getMetadata(): SmvMetadata =
    readPersistedMetadata().getOrElse(getOrCreateMetadata(None, None))

  /**
   * Read metadata history from file if it exists, otherwise return empty metadata
   */
  private[smv] def getMetadataHistory(): SmvMetadataHistory =
    readMetadataHistory().getOrElse(SmvMetadataHistory.empty)

  /**
   * Create SmvMetadata for this SmvDataset. SmvMetadata will include user metadata
   * if dfOpt is not None, and will contain a jsonification of the DqmValidationResult
   * (including DqmState) if validResOpt is not None.
   *
   * Note: we only cache the user metadata result and not the entire `SmvMetadata`
   * return incase this method is called multiple times in same run with/without
   * the df argument.  We assume the df value is the same for all calls!
   */
  private[smv] def getOrCreateMetadata(dfOpt:       Option[DataFrame],
                                       validResOpt: Option[DqmValidationResult]): SmvMetadata = {
    val resMetadata = dfOpt match {
      // if df provided, get user metadata (which may be cached)
      case Some(df) => getOrCreateUserMetadata(df)
      // otherwise, skip user metadata - none can be evaluated if there if we haven't run the module
      case _        => new SmvMetadata()
    }
    resMetadata.addFQN(fqn)
    resMetadata.addDependencyMetadata(resolvedRequiresDS)
    dfOpt foreach {resMetadata.addSchemaMetadata}
    timestamp foreach {resMetadata.addTimestamp}
    validResOpt foreach {resMetadata.addDqmValidationResult}
    userMetadataTimeElapsed foreach {resMetadata.addDuration("metadata", _)}
    persistingTimeElapsed foreach {resMetadata.addDuration("persisting", _)}
    dqmTimeElapsed foreach {resMetadata.addDuration("dqm", _)}
    resMetadata
  }

  /**
   * Persist versioned copy of metadata
   */
  private[smv] def persistMetadata(metadata: SmvMetadata): Unit = {
    val metaPath =  moduleMetaPath()
    doAction(f"PERSIST METADATA") {metadata.saveToFile(app.sc, metaPath)}
    app.log.info(f"Metadata path: ${metaPath}")
  }
  /**
   * Maximum of the metadata history
   * TODO: Verify that this is positive
   */
  private[smv] def metadataHistorySize(): Integer = 5

  /**
   * Save metadata history with new metadata
   */
  private[smv] def persistMetadataHistory(metadata: SmvMetadata, oldHistory: SmvMetadataHistory): Unit = {
    val metaHistoryPath = moduleMetaHistoryPath()
    doAction(f"PERSIST METADATA HISTORY") {
      oldHistory
        .update(metadata, metadataHistorySize)
        .saveToFile(app.sc, metaHistoryPath)
    }
    app.log.info(f"Metadata history path: ${metaHistoryPath}")
  }
  /**
   * Override to validate module results based on current and historic metadata.
   * If Some, DQM will fail. Defaults to None.
   */
  def validateMetadata(metadata: SmvMetadata, history: Seq[SmvMetadata]): Option[String] =
    None

  /**
   * Compute and return the output DataFrame. Also, compute metadata and validate
   * DQ. Persist all results.
   *
   * @param genEdd if true, compute and persist EDD to file
   * @param collector recepticle for info about running the module
   * @param quickRun skip computing metadata+validation and persisting output
   */
  private[smv] def computeDataFrame(genEdd: Boolean,
                                    collector: SmvRunInfoCollector,
                                    quickRun: Boolean): DataFrame = {
    val dqmValidator  = new DQMValidator(completeDQM, isPersistValidateResult)

    // shared logic when running ephemeral and non-ephemeral modules
    def runDqmAndMeta(df: DataFrame, hasAction: Boolean): Unit = {
      // Populate user metadata cache to isolate time spent on DQM from time spent on metadata
      getOrCreateUserMetadata(df)
      val (validationResult, validationDuration) =
        doAction(f"VALIDATE DATA QUALITY") {dqmValidator.validate(df, hasAction, moduleValidPath())}
      dqmTimeElapsed = Some(validationDuration)

      val metadata = getOrCreateMetadata(Some(df), Some(validationResult))
      // must read metadata from file (if it exists) before deleting outputs
      val metadataHistory = getMetadataHistory
      deleteOutputs(metadataOutputFiles)
      persistMetadata(metadata)
      persistMetadataHistory(metadata, metadataHistory)

      collector.addRunInfo(fqn, validationResult, metadata, metadataHistory)
    }

    if (quickRun) {
      app.log.info(f"Skipping DQM, metadata, and caching for ${fqn}")
      doRun(dqmValidator, collector, quickRun)
    } else if (isEphemeral) {
      app.log.info(f"${fqn} is not cached, because it is ephemeral")
      val df = dqmValidator.attachTasks(doRun(dqmValidator, collector, quickRun))
      runDqmAndMeta(df, false) // no action before this point
      df
    } else {
      readPersistedFile() match {
        // Output was persisted, so return a DF which consists of reading from
        // that persisted result
        case Success(df) =>
          app.log.info(f"Relying on cached result ${moduleCsvPath()} for ${fqn}")
          df
        // Output was not persisted (or something else went wrong), run module, persist output,
        // and return DFn which consists of reading from that persisted result
        case _ =>
          // Acquire lock on output CSV to ensure write is atomic
          SmvLock.withLock(lockfilePath()) {
            // Another process may have persisted the data while we
            // waited for the lock. So we read again before computing.
            readPersistedFile() match {
              case Success(df) =>
                app.log.info(f"Relying on cached result ${moduleCsvPath()} for ${fqn} found after lock acquired")
                df
              case _ =>
                app.log.info(f"No cached result found for ${fqn}. Caching result at ${moduleCsvPath()}")
                val df = dqmValidator.attachTasks(doRun(dqmValidator, collector, quickRun))
                // Delete outputs in case data was partially written previously
                deleteOutputs(versionedOutputFiles)
                persist(df)

                runDqmAndMeta(df, true) // has already had action (from persist)

                // Generate and persist edd based on result of reading results from disk. Avoids
                // a possibly expensive action on the result from before persisting.
                if(genEdd)
                  persistEdd(df)
                readPersistedFile().get
            }
          }
      }
    }
  }

  /**
   * Returns the run information from this dataset's last run.
   *
   * If the dataset has never been run, returns an empty run info with
   * null for its components.
   */
  def runInfo: SmvRunInfo = {
    val validation = DQMValidator.readPersistedValidationFile(moduleValidPath()).toOption.orNull
    val meta = readPersistedMetadata().toOption.orNull
    val mhistory = readMetadataHistory().toOption.orNull
    SmvRunInfo(validation, meta, mhistory)
  }

  /** path to published output without file extension **/
  private[smv] def publishPathNoExt(version: String) = s"${app.smvConfig.publishDir}/${version}/${fqn}"

  /** path of published data for a given version. */
  private[smv] def publishCsvPath(version: String) = publishPathNoExt(version) + ".csv"

  /** path of published metadata for a given version */
  private[smv] def publishMetaPath(version: String) = publishPathNoExt(version) + ".meta"

  /** path of published metadata history for a given version */
  private[smv] def publishHistoryPath(version: String) = publishPathNoExt(version) + ".hist"

  /**
   * Publish the current module data to the publish directory.
   * PRECONDITION: user must have specified the --publish command line option (that is where we get the version)
   */
  private[smv] def publish(collector: SmvRunInfoCollector) = {
    val df      = rdd(collector=collector)
    val version = app.smvConfig.cmdLine.publish()
    val handler = new FileIOHandler(app.sparkSession, publishCsvPath(version))
    //Same as in persist, publish null string as a special value with assumption that it's not
    //a valid data value
    handler.saveAsCsvWithSchema(df, strNullValue = "_SmvStrNull_")
    // Read persisted metadata and metadata history, and publish it with the output.
    // Note that the metadata will have been persisted, because either
    // 1. the metadata was persisted before publish was started
    // 2. the module had not been run successully yet, so the module was run
    //    when rdd was called above, persisting the metadata.
    getMetadata.saveToFile(app.sc, publishMetaPath(version))
    getMetadataHistory.saveToFile(app.sc, publishHistoryPath(version))
    /* publish should also calculate edd if generarte Edd flag was turned on */
    if (app.genEdd)
      df.edd.persistBesideData(publishCsvPath(version))
  }

  /**
   * Publish DataFrame result using JDBC. Url will be user-specified.
   */
  private[smv] def publishThroughJDBC(collector: SmvRunInfoCollector) = {
    val df = rdd(collector=collector)
    val connectionProperties = new java.util.Properties()
    connectionProperties.put("driver", app.smvConfig.jdbcDriver)
    val url = app.smvConfig.jdbcUrl
    df.write.mode(SaveMode.Append).jdbc(url, tableName, connectionProperties)
  }

  private[smv] def parentStage: Option[String] = urn.getStage

  private[smv] def stageVersion()                   = parentStage flatMap { app.smvConfig.stageVersions.get(_) }

  /**
   * Read the published data of this module if the parent stage has specified a version.
   * @return Some(DataFrame) if the stage has a version specified, None otherwise.
   */
  private[smv] def readPublishedData(version: Option[String] = stageVersion): Option[DataFrame] = {
    version.map { v =>
      val handler = new FileIOHandler(app.sparkSession, publishCsvPath(v))
      handler.csvFileWithSchema(null)
    }
  }
}

/**
 * Abstract out the common part of input SmvDataSet
 */
private[smv] abstract class SmvInputDataSet extends SmvDataSet {
  override def requiresDS() = Seq.empty
  override val isEphemeral  = true

  override def dsType() = "Input"

  /**
   * Method to run/pre-process the input file.
   * Users can override this method to perform file level
   * ETL operations.
   */
  def run(df: DataFrame) = df
}

/**
 * SMV Dataset Wrapper around a hive table.
 */
class SmvHiveTable(override val tableName: String, val userQuery: String = null)
    extends SmvInputDataSet {
  override def description() = s"Hive Table: @${tableName}"

  val query = {
    if (userQuery == null)
      "select * from " + tableName
    else
      userQuery
  }

<<<<<<< HEAD
  override private[smv] def doRun(dqmValidator: DQMValidator, collector: SmvRunInfoCollector): DataFrame = {
    val df = app.sparkSession.sql(query)
=======
  override private[smv] def doRun(dqmValidator: DQMValidator, collector: SmvRunInfoCollector, quickRun: Boolean): DataFrame = {
    val df = app.sqlContext.sql(query)
>>>>>>> ab30abf1
    run(df)
  }
}

object SmvHiveTable {
  def apply(tableName: String, userQuery: String = null): SmvHiveTable = {
    new SmvHiveTable(tableName, userQuery)
  }
}

/**
 * Wrapper for a database table accessed via JDBC
 */
class SmvJdbcTable(override val tableName: String)
  extends SmvInputDataSet {

  override def description = s"JDBC table ${tableName}"

  /**
   * Custom queries are not officially supported because the approach used here
   * is not documented or officially supported by Spark. We will essentially
   * substitute the user-query as a subquery in place of the table name, with
   * the result a query like SELECT * FROM (USER_QUERY)
   */
  def userQuery: String = null

  val tableNameOrQuery = {
    if (userQuery == null){
      tableName
    } else {
      // For Derby, subqueries must be aliased
      s"(${userQuery}) as TMP_${tableName}"
    }
  }

  override private[smv] def doRun(dqmValidator: DQMValidator, collector: SmvRunInfoCollector, quickRun: Boolean): DataFrame = {
    val url = app.smvConfig.jdbcUrl
    val tableDf =
      app.sqlContext.read
        .format("jdbc")
        .option("url", url)
        .option("dbtable", tableNameOrQuery)
        .load()
    run(tableDf)
  }
}

/**
 * Both SmvFile and SmvCsvStringData shared the parser validation part, extract the
 * common part to the new ABC: SmvDSWithParser
 */
private[smv] abstract class SmvDSWithParser extends SmvInputDataSet {
  val forceParserCheck   = true
  val failAtParsingError = true

  /**
   *  Add parser failure policy to any DataSets that use a parser (e.g. csv files and hive tables)
   */
  override def dqmWithTypeSpecificPolicy(userDQM: SmvDQM) = {
    val baseDqm = super.dqmWithTypeSpecificPolicy(userDQM)
    if (failAtParsingError) baseDqm.add(FailParserCountPolicy(1)).addAction()
    else if (forceParserCheck) baseDqm.addAction()
    else baseDqm
  }

  /**
   * Read contents from file, dir or data string (without running the `run` method) as a DataFrame.
   */
  private[smv] def readFromSrc(parserLogger: ParserLogger): DataFrame

  override private[smv] def doRun(dqmValidator: DQMValidator, collector: SmvRunInfoCollector, quickRun: Boolean): DataFrame = {
    val parserValidator =
      if (dqmValidator == null) TerminateParserLogger else dqmValidator.createParserValidator()
    val df      = readFromSrc(parserValidator)
    run(df)
  }
}


abstract class SmvFile extends SmvDSWithParser {
  val path: String
  val schemaPath: String     = null
  override def description() = s"Input file: @${path}"

  private[smv] def isFullPath: Boolean = false

  protected def findFullPath(_path: String) = {
    if (isFullPath || ("""^[\.\/]""".r).findFirstIn(_path) != None) _path
    else s"${app.smvConfig.inputDir}/${_path}"
  }

  private[smv] def getHandler(csvPath: String, parserValidator: ParserLogger) =
    new FileIOHandler(app.sparkSession, csvPath, fullSchemaPath, parserValidator)

  /* Historically we specify path in SmvFile respect to dataDir
   * instead of inputDir. However by convention we always put data
   * files in /data/input/ dir, so all the path strings in the projects
   * started with "input/". To transfer to use inputDir, we will still
   * prepend dataDir if the path string start with "input/"
   */
  private[smv] def fullPath = findFullPath(path)

  /**
   * Expanded version of user-specified schema path, if it exists
   */
  private[smv] def fullSchemaPath = {
    if (schemaPath == null) None
    else Option(findFullPath(schemaPath))
  }

  /**
   * The schema that will actually be read from. If there is a user-specified
   * schema path, this will be full path of that schema path. If not, this will
   * be the default location for a schema relative to the file path.
   */
  private def finalSchemaPath =
    fullSchemaPath.getOrElse { SmvSchema.dataPathToSchemaPath(fullPath) }

  val userSchema: Option[String]

  /**
   * SmvSchema for this file. If a userSchema String is specified, the SmvSchema
   * is read from that. If not, it is read from file.
   */
  lazy val schema: SmvSchema =
    userSchema match {
      case Some(s) => SmvSchema.fromString(s)
      case None => SmvSchema.fromFile(app.sc, finalSchemaPath)
    }

  /* For SmvFile, the datasetHash should be based on
   *  - raw class code crc
   *  - input csv file path
   *  - input csv file modified time
   *  - input schema contents
   */
  override def instanceValHash() = {
    val fileName = fullPath
    val mTime    = SmvHDFS.modificationTime(fileName)

    val crc = new java.util.zip.CRC32

    crc.update(fileName.toCharArray.map(_.toByte))
    (crc.getValue + mTime + schema.schemaHash).toInt
  }
}

/**
 * Represents a single raw input file with a given file path. E.g. SmvCsvFile or SmvFrlFile
 */
abstract class SmvSingleFile extends SmvFile {
  /**
   * Given a FileIOHandler, return the DataFrame that results from reading the file
   */
  private[smv] def readSingleFile(handler: FileIOHandler): DataFrame
  private[smv] override def readFromSrc(parserValidator: ParserLogger): DataFrame = {
    val handler = getHandler(fullPath, parserValidator)
    readSingleFile(handler)
  }
}


/**
 * Represents a raw input file with a given file path (can be local or hdfs) and CSV attributes.
 */
class SmvCsvFile(
    override val path: String,
    csvAttributes: CsvAttributes = null,
    override val schemaPath: String = null,
    override val isFullPath: Boolean = false,
    override val userSchema: Option[String] = None
) extends SmvSingleFile {
  def readSingleFile(handler: FileIOHandler) =
    handler.csvFileWithSchema(csvAttributes, Some(schema))
}

object SmvCsvFile {
  def apply(
      path: String,
      csvAttributes: CsvAttributes = null,
      schemaPath: String = null,
      isFullPath: Boolean = false,
      userSchema: Option[String] = None
  ): SmvCsvFile = {
    new SmvCsvFile(path, csvAttributes, schemaPath, isFullPath, userSchema)
  }
}

class SmvFrlFile(
    override val path: String,
    override val schemaPath: String = null,
    override val isFullPath: Boolean = false,
    override val userSchema: Option[String] = None
) extends SmvSingleFile {
  def readSingleFile(handler: FileIOHandler) =
    handler.frlFileWithSchema(Some(schema))
}

object SmvFrlFile {
  def apply(
    path: String,
    schemaPath: String = null,
    isFullPath: Boolean = false,
    userSchema: Option[String] = None
  ): SmvFrlFile = {
    new SmvFrlFile(path, schemaPath, isFullPath, userSchema)
  }
}

/**
 * Instead of a single input file, specify a data dir with files which has
 * the same schema and CsvAttributes.
 *
 * `SmvCsvFile` can also take dir as path parameter, but all files are considered
 * slices. In that case if none of them has headers, it's equivalent to `SmvMultiCsvFiles`.
 * However if every file has header, `SmvCsvFile` will not remove header correctly.
 **/
class SmvMultiCsvFiles(
    dir: String,
    csvAttributes: CsvAttributes = null,
    override val schemaPath: String = null,
    override val userSchema: Option[String] = None
) extends SmvFile {

  override val path = dir

  override def fullSchemaPath = {
    if (schemaPath == null) Option(SmvSchema.dataPathToSchemaPath(fullPath))
    else Option(findFullPath(schemaPath))
  }

  private[smv] override def readFromSrc(parserValidator: ParserLogger): DataFrame = {
    val filesInDir = SmvHDFS.dirList(fullPath)
      .filterNot(_.startsWith(".")) // ignore all hidden files in the data dir
      .map { n =>
        s"${fullPath}/${n}"
      }

    if (filesInDir.isEmpty)
      throw new SmvRuntimeException(s"There are no data files in ${fullPath}")

    val df = filesInDir
      .map { filePath =>
        val handler =   getHandler(filePath, parserValidator)
        handler.csvFileWithSchema(csvAttributes, Some(schema))
      }
      .reduce(_ union _)

    df
  }
}

/**
 * Maps SmvDataSet to DataFrame by FQN. This is the type of the parameter expected
 * by SmvModule's run method.
 *
 * Subclasses `Function1[SmvDataSet, DataFrame]` so it can be used the
 * same way as before, when `runParams` was type-aliased to
 * `Map[SmvDataSet, DataFrame]`
 */
class RunParams(ds2df: Map[SmvDataSet, DataFrame]) extends (SmvDataSet => DataFrame) {
  val urn2df                         = ds2df.map { case (ds, df) => (ds.urn, df) }.toMap
  override def apply(ds: SmvDataSet) = urn2df(ds.urn)
  def size                           = ds2df.size
}

/**
 * base module class.  All SMV modules need to extend this class and provide their
 * description and dependency requirements (what does it depend on).
 * The module run method will be provided the result of all dependent inputs and the
 * result of the run is the result of this module.  All modules that depend on this module
 * will be provided the DataFrame result from the run method of this module.
 * Note: the module should *not* persist any RDD itself.
 */
abstract class SmvModule(val description: String) extends SmvDataSet {

  /**
   * flag if this module is ephemeral or short lived so that it will not be persisted when a graph is executed.
   * This is quite handy for "filter" or "map" type modules so that we don't force an extra I/O step when it
   * is not needed.  By default all modules are persisted unless the flag is overriden to true.
   * Note: the module will still be persisted if it was specifically selected to run by the user.
   */
  override def isEphemeral = false

  override def dsType() = "Module"

  type runParams = RunParams
  def run(inputs: runParams): DataFrame

  /** perform the actual run of this module to get the generated SRDD result. */
  override private[smv] def doRun(dqmValidator: DQMValidator, collector: SmvRunInfoCollector, quickRun: Boolean): DataFrame = {
    val paramMap: Map[SmvDataSet, DataFrame] =
      (resolvedRequiresDS map (dep => (dep, dep.rdd(collector=collector, quickRun=quickRun)))).toMap
    run(new runParams(paramMap))
  }

  /**
   * Create a snapshot in the current module at some result DataFrame.
   * This is useful for debugging a long SmvModule by creating snapshots along the way.
   * {{{
   * object MyMod extends SmvModule("...") {
   *   override def requiresDS = Seq(...)
   *   override def run(...) = {
   *      val s1 = ...
   *      snapshot(s1, "s1")
   *      val s2 = f(s1)
   *      snapshot(s2, "s2")
   *      ...
   *   }
   * }}}
   */
  def snapshot(df: DataFrame, prefix: String): DataFrame = {
    persist(df, prefix)
    readPersistedFile(prefix).get
  }

}

/**
 * Link to an output module in another stage.
 * Because modules in a given stage can not access modules in another stage, this class
 * enables the user to link an output module from one stage as an input into current stage.
 * {{{
 *   package stage2.input
 *
 *   object Account1Link extends SmvModuleLink(stage1.Accounts)
 * }}}
 * Similar to File/Module, a `dqm()` method can also be overriden in the link
 */
class SmvModuleLink(val outputModule: SmvOutput)
    extends SmvModule(s"Link to ${outputModule.asInstanceOf[SmvDataSet].fqn}") {

  private[smv] val smvModule = outputModule.asInstanceOf[SmvDataSet]

  override def fqn = throw new SmvRuntimeException("SmvModuleLink fqn should never be called")
  override def urn = LinkURN(smvModule.fqn)

  /** Returns the path for the module's csv output */
  override def moduleCsvPath(prefix: String = ""): String =
    throw new SmvRuntimeException("SmvModuleLink's moduleCsvPath should never be called")

  /** Returns the path for the module's schema file */
  private[smv] override def moduleSchemaPath(prefix: String = ""): String =
    throw new SmvRuntimeException("SmvModuleLink's moduleSchemaPath should never be called")

  /** Returns the path for the module's edd report output */
  private[smv] override def moduleEddPath(prefix: String = ""): String =
    throw new SmvRuntimeException("SmvModuleLink's moduleEddPath should never be called")

  /** Returns the path for the module's reject report output */
  private[smv] override def moduleValidPath(prefix: String = ""): String =
    throw new SmvRuntimeException("SmvModuleLink's moduleValidPath should never be called")

  /**
   * Get the path of the metadata for the output csv this link will read from
   * If using published data, get the target's published metadata path. Otherwise,
   * use the target's peristed metadata path.
   */
  private[smv] override def moduleMetaPath(prefix: String = ""): String =
    smvModule.stageVersion match {
      case Some(v) => smvModule.publishMetaPath(v)
      case _ => smvModule.moduleMetaPath()
    }

  override lazy val ancestors = smvModule.ancestors

  /**
   *  No need to check isEphemeral any more
   *  SmvOutput will be published anyhow regardless of ephemeral or not
   **/
  // require(! smvModule.isEphemeral)
  // TODO: add check that the link is to an object in a different stage!!!

  private[smv] val isFollowLink = true

  override val isEphemeral = true

  override def dsType() = "Link"

  /**
   * override the module run/requiresDS methods to be a no-op as it will never be called (we overwrite doRun as well.)
   */
  override def requiresDS()           = Seq.empty[SmvDataSet]
  override def run(inputs: runParams) = null

  /**
   * Resolve the target SmvModule and wrap it in a new SmvModuleLink
   */
  override def resolve(resolver: DataSetResolver): SmvDataSet =
    new SmvModuleLink(resolver.resolveDataSet(smvModule).asInstanceOf[SmvOutput])

  /**
   * If the depended smvModule has a published version, SmvModuleLink's datasetHash
   * depends on the version string and the target's FQN (even with versioned data
   * the hash should change if the target changes). Otherwise, depends on the
   * smvModule's hashOfHash
   **/
  override def instanceValHash() = {
    val dependedHash = smvModule.stageVersion
      .map { v =>
        val crc = new java.util.zip.CRC32
        crc.update((v + smvModule.fqn).toCharArray.map(_.toByte))
        (crc.getValue).toInt
      }
      .getOrElse(smvModule.hashOfHash)

    (dependedHash).toInt
  }

  /**
   * SmvModuleLinks should not cache or validate their data
   */
  override def computeDataFrame(genEdd: Boolean, collector: SmvRunInfoCollector, quickRun: Boolean) =
    throw new SmvRuntimeException("SmvModuleLink computeDataFrame should never be called")
  override private[smv] def doRun(dqmValidator: DQMValidator, collector: SmvRunInfoCollector, quickRun: Boolean) =
    throw new SmvRuntimeException("SmvModuleLink doRun should never be called")

  /**
   * "Running" a link requires that we read the published output from the upstream `DataSet`.
   * When publish version is specified, it will try to read from the published dir. Otherwise
   * it will either "follow-the-link", which means resolve the modules the linked DS depends on
   * and run the DS, or "not-follow-the-link", which will try to read from the persisted data dir
   * and fail if not found.
   */
  override def rdd(forceRun: Boolean = false,
                   genEdd: Boolean = false,
                   collector: SmvRunInfoCollector,
                   quickRun: Boolean = false): DataFrame = {
    // forceRun argument is ignored (SmvModuleLink is rerun anyway)
    if (isFollowLink) {
      smvModule.readPublishedData().getOrElse(smvModule.rdd(collector=collector, quickRun=quickRun))
    } else {
      smvModule
        .readPublishedData()
        .orElse { smvModule.readPersistedFile().toOption }
        .getOrElse(
          throw new IllegalStateException(s"can not find published or persisted ${description}"))
    }
  }
}

/**
 * Class for declaring datasets defined in another language. Resolves to an
 * instance of SmvExtModulePython.
 */
case class SmvExtModule(modFqn: String) extends SmvModule(s"External module ${modFqn}") {
  override val fqn = modFqn
  override def dsType(): String =
    throw new SmvRuntimeException("SmvExtModule dsType should never be called")
  override def requiresDS =
    throw new SmvRuntimeException("SmvExtModule requiresDS should never be called")
  override def resolve(resolver: DataSetResolver): SmvDataSet =
    resolver.loadDataSet(urn).head.asInstanceOf[SmvExtModulePython]
  override def run(i: RunParams) =
    throw new SmvRuntimeException("SmvExtModule run should never be called")
}

/**
 * Declarative class for links to datasets defined in another language. Resolves
 * to a link to an SmvExtModulePython.
 */
case class SmvExtModuleLink(modFqn: String)
    extends SmvModuleLink(new SmvExtModule(modFqn) with SmvOutput)

/**
 * Concrete SmvDataSet representation of modules defined in Python. Created
 * exclusively by DataSetRepoPython. Wraps an ISmvModule.
 */
class SmvExtModulePython(target: ISmvModule) extends SmvDataSet with python.InterfacesWithPy4J {
  override val fqn            = getPy4JResult(target.getFqn)
  override val description    = getPy4JResult(target.getDescription)
  override def tableName      = getPy4JResult(target.getTableName)
  override def isEphemeral    = getPy4JResult(target.getIsEphemeral)
  override def publishHiveSql = Option(getPy4JResult(target.getPublishHiveSql))
  override def dsType         = getPy4JResult(target.getDsType)
  override def requiresDS     =
    throw new SmvRuntimeException("SmvExtModulePython requiresDS should never be called")

  override def resolve(resolver: DataSetResolver): SmvDataSet = {
    val urns = getPy4JResult(target.getDependencyUrns)
    resolvedRequiresDS = urns map (urn => resolver.loadDataSet(URN(urn)).head)
    this
  }

  override private[smv] def doRun(dqmValidator: DQMValidator,
                                  collector: SmvRunInfoCollector,
                                  quickRun: Boolean): DataFrame = {
    val urn2df: Map[String, DataFrame] =
      resolvedRequiresDS.map { ds => (ds.urn.toString, ds.rdd(collector=collector, quickRun=quickRun))}.toMap
    val response =  target.getDoRun(dqmValidator, urn2df)
    return getPy4JResult(response)
  }

  override def instanceValHash =
    getPy4JResult(target.getInstanceValHash)

  override def sourceCodeHash =
    getPy4JResult(target.getSourceCodeHash)

  override def dqm =
    getPy4JResult(target.getDqmWithTypeSpecificPolicy)

  override def metadata(df: DataFrame) = {
    val py4jRes = target.getMetadataJson(df)
    val json = getPy4JResult(py4jRes)
    SmvMetadata.fromJson(json)
  }

  override def validateMetadata(current: SmvMetadata, history: Seq[SmvMetadata]) = {
    val currentJson = current.toJson
    val historyJson = history map (_.toJson)
    val res = getPy4JResult(target.getValidateMetadataJson(currentJson, historyJson.toArray))
    Option[String](res)
  }

  override def metadataHistorySize() =
    getPy4JResult(target.getMetadataHistorySize)
}

/**
 * Factory for SmvExtModulePython. Creates an SmvExtModulePython with SmvOuptut
 * if the Python dataset is SmvOutput
 */
object SmvExtModulePython extends python.InterfacesWithPy4J {
  def apply(target: ISmvModule): SmvExtModulePython = {
    if (getPy4JResult(target.getIsOutput))
      new SmvExtModulePython(target) with SmvOutput
    else
      new SmvExtModulePython(target)
  }
}

/**
 * a built-in SmvModule from schema string and data string
 *
 * E.g.
 * {{{
 * SmvCsvStringData("a:String;b:Double;c:String", "aa,1.0,cc;aa2,3.5,CC")
 * }}}
 *
 **/
class SmvCsvStringData(
    schemaStr: String,
    data: String,
    override val isPersistValidateResult: Boolean = false
) extends SmvDSWithParser {

  override def description() = s"Dummy module to create DF from strings"

  override def instanceValHash() = {
    val crc = new java.util.zip.CRC32
    crc.update((schemaStr + data).toCharArray.map(_.toByte))
    (crc.getValue).toInt
  }

<<<<<<< HEAD
  override def doRun(dqmValidator: DQMValidator, collector: SmvRunInfoCollector): DataFrame = {
    val schema    = SmvSchema.fromString(schemaStr)
    val dataArray = if (null == data) Array.empty[String] else data.split(";").map(_.trim)

    val parserValidator =
      if (dqmValidator == null) TerminateParserLogger else dqmValidator.createParserValidator()
    val handler = new FileIOHandler(app.sparkSession, null, None, parserValidator)
    handler.csvStringRDDToDF(app.sc.makeRDD(dataArray), schema, schema.extractCsvAttributes())
  }
=======
  private[smv] def readFromSrc(parserValidator: ParserLogger): DataFrame =
    app.createDFWithLogger(schemaStr, data, parserValidator)
>>>>>>> ab30abf1
}

object SmvCsvStringData {
  def apply(
      schemaStr: String,
      data: String,
      isPersistValidateResult: Boolean = false
  ): SmvCsvStringData = {
    new SmvCsvStringData(schemaStr, data, isPersistValidateResult)
  }
}

/**
 * A marker trait that indicates that a SmvDataSet/SmvModule decorated with this trait is an output DataSet/module.
 */
trait SmvOutput { this: SmvDataSet =>
  override def dsType(): String = "Output"
}

/** Base marker trait for run configuration objects */
trait SmvRunConfig

/**
 * SmvDataSet that can be configured to return different DataFrames.
 */
trait Using[+T <: SmvRunConfig] extends FilenamePart { self: SmvDataSet =>

  lazy val confObjName = self.app.smvConfig.runConfObj

  /** The actual run configuration object */
  lazy val runConfig: T = {
    require(
      confObjName.isDefined,
      s"Expected a run configuration object provided with ${SmvConfig.RunConfObjKey} but found none")

    import scala.reflect.runtime.{universe => ru}
    val mir = ru.runtimeMirror(getClass.getClassLoader)

    val sym    = mir.staticModule(confObjName.get)
    val module = mir.reflectModule(sym)
    module.instance.asInstanceOf[T]
  }

  // Configurable SmvDataSet has the configuration object appended to its name
  abstract override def fnpart = {
    val confObjStr = confObjName.get
    super.fnpart + '-' + confObjStr.substring(1 + confObjStr.lastIndexOf('.'))
  }
}<|MERGE_RESOLUTION|>--- conflicted
+++ resolved
@@ -728,13 +728,8 @@
       userQuery
   }
 
-<<<<<<< HEAD
-  override private[smv] def doRun(dqmValidator: DQMValidator, collector: SmvRunInfoCollector): DataFrame = {
+  override private[smv] def doRun(dqmValidator: DQMValidator, collector: SmvRunInfoCollector, quickRun: Boolean): DataFrame = {
     val df = app.sparkSession.sql(query)
-=======
-  override private[smv] def doRun(dqmValidator: DQMValidator, collector: SmvRunInfoCollector, quickRun: Boolean): DataFrame = {
-    val df = app.sqlContext.sql(query)
->>>>>>> ab30abf1
     run(df)
   }
 }
@@ -1290,20 +1285,8 @@
     (crc.getValue).toInt
   }
 
-<<<<<<< HEAD
-  override def doRun(dqmValidator: DQMValidator, collector: SmvRunInfoCollector): DataFrame = {
-    val schema    = SmvSchema.fromString(schemaStr)
-    val dataArray = if (null == data) Array.empty[String] else data.split(";").map(_.trim)
-
-    val parserValidator =
-      if (dqmValidator == null) TerminateParserLogger else dqmValidator.createParserValidator()
-    val handler = new FileIOHandler(app.sparkSession, null, None, parserValidator)
-    handler.csvStringRDDToDF(app.sc.makeRDD(dataArray), schema, schema.extractCsvAttributes())
-  }
-=======
   private[smv] def readFromSrc(parserValidator: ParserLogger): DataFrame =
     app.createDFWithLogger(schemaStr, data, parserValidator)
->>>>>>> ab30abf1
 }
 
 object SmvCsvStringData {
