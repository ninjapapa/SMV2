/*
 * This file is licensed under the Apache License, Version 2.0
 * (the "License"); you may not use this file except in compliance with
 * the License.  You may obtain a copy of the License at
 *
 *    http://www.apache.org/licenses/LICENSE-2.0
 *
 * Unless required by applicable law or agreed to in writing, software
 * distributed under the License is distributed on an "AS IS" BASIS,
 * WITHOUT WARRANTIES OR CONDITIONS OF ANY KIND, either express or implied.
 * See the License for the specific language governing permissions and
 * limitations under the License.
 */

package org.tresamigos.smv.python

import org.apache.spark._, sql._, sql.types._
import org.tresamigos.smv._, graph.SmvGraphUtil
import py4j.GatewayServer

import scala.collection.JavaConversions._
import scala.util.Try
import java.util.ArrayList
import matcher._

/** Provides access to enhanced methods on DataFrame, Column, etc */
object SmvPythonHelper {
  def peekStr(df: DataFrame, pos: Int, colRegex: String): String = df._peek(pos, colRegex)

  def smvExpandStruct(df: DataFrame, cols: Array[String]): DataFrame =
    df.smvExpandStruct(cols: _*)

  def smvGroupBy(df: DataFrame, cols: Array[Column]): SmvGroupedDataAdaptor =
    new SmvGroupedDataAdaptor(df.smvGroupBy(cols: _*))

  def smvGroupBy(df: DataFrame, cols: Array[String]): SmvGroupedDataAdaptor = {
    import df.sqlContext.implicits._
    new SmvGroupedDataAdaptor(df.smvGroupBy(cols.toSeq.map { c =>
      $"$c"
    }: _*))
  }

  /**
   * FIXME py4j method resolution with null argument can fail, so we
   * temporarily remove the trailing parameters till we can find a
   * workaround
   */
  def smvJoinByKey(df: DataFrame,
                   other: DataFrame,
                   keys: Seq[String],
                   joinType: String): DataFrame =
    df.smvJoinByKey(other, keys, joinType)

  def smvJoinMultipleByKey(df: DataFrame,
                           keys: Array[String],
                           joinType: String): SmvMultiJoinAdaptor =
    new SmvMultiJoinAdaptor(df.smvJoinMultipleByKey(keys, joinType))

  def smvSelectMinus(df: DataFrame, cols: Array[String]): DataFrame =
    df.smvSelectMinus(cols.head, cols.tail: _*)

  def smvSelectMinus(df: DataFrame, cols: Array[Column]): DataFrame =
    df.smvSelectMinus(cols: _*)

  def smvDedupByKey(df: DataFrame, keys: Array[String]): DataFrame =
    df.dedupByKey(keys.head, keys.tail: _*)

  def smvDedupByKey(df: DataFrame, cols: Array[Column]): DataFrame =
    df.dedupByKey(cols: _*)

  def smvDedupByKeyWithOrder(df: DataFrame,
                             keys: Array[String],
                             orderCol: Array[Column]): DataFrame =
    df.dedupByKeyWithOrder(keys.head, keys.tail: _*)(orderCol: _*)

  def smvDedupByKeyWithOrder(df: DataFrame,
                             cols: Array[Column],
                             orderCol: Array[Column]): DataFrame =
    df.dedupByKeyWithOrder(cols: _*)(orderCol: _*)

  def smvRenameField(df: DataFrame, namePairsAsList: ArrayList[ArrayList[String]]): DataFrame = {
    val namePairs = namePairsAsList.map(inner => Tuple2(inner(0), inner(1)))
    df.smvRenameField(namePairs: _*)
  }

  def smvConcatHist(df: DataFrame, colNames: Array[String]) = df._smvConcatHist(colNames.toSeq)

  def smvBinHist(df: DataFrame, _colWithBin: java.util.List[java.util.List[Any]]) = {
    val colWithBin = _colWithBin.map { t =>
      (t.get(0).asInstanceOf[String], t.get(1).asInstanceOf[Double])
    }.toSeq
    df._smvBinHist(colWithBin: _*)
  }

  def smvIsAllIn(col: Column, values: Any*): Column = col.smvIsAllIn(values: _*)
  def smvIsAnyIn(col: Column, values: Any*): Column = col.smvIsAnyIn(values: _*)

  //case class DiscoveredPK(pks: ArrayList[String], cnt: Long)
  def smvDiscoverPK(df: DataFrame, n: Int): (ArrayList[String], Long) = {
    val res = df.smvDiscoverPK(n, false)
    (new ArrayList(res._1), res._2)
  }

  def discoverSchema(path: String, nsamples: Int, csvattr: CsvAttributes): Unit =
    shell.discoverSchema(path, nsamples, csvattr)

  /**
   * Update the port of callback client
   */
  def updatePythonGatewayPort(gws: GatewayServer, port: Int): Unit = {
    val cl = gws.getCallbackClient
    val f  = cl.getClass.getDeclaredField("port")
    f.setAccessible(true)
    f.setInt(cl, port)
  }

  def createMatcher(
      leftId: String,
      rightId: String,
      exactMatchFilter: PreFilter,
      groupCondition: AbstractGroupCondition,
      levelLogics: Array[LevelLogic]
  ): SmvEntityMatcher = {
    val lls = levelLogics.toSeq
    SmvEntityMatcher(leftId,
                     rightId,
                     if (exactMatchFilter == null) NoOpPreFilter else exactMatchFilter,
                     if (groupCondition == null) NoOpGroupCondition else groupCondition,
                     lls)
  }

  def smvOverlapCheck(df: DataFrame, key: String, otherDf: Array[DataFrame]): DataFrame =
    df.smvOverlapCheck(key)(otherDf: _*)
<<<<<<< HEAD
=======

  def smvDesc(df: DataFrame, colDescs: ArrayList[ArrayList[String]]): DataFrame = {
    val colDescPairs = colDescs.map(inner => Tuple2(inner(0), inner(1)))
    df.smvDesc(colDescPairs: _*)
  }

  def smvRemoveDesc(df: DataFrame, colNames: Array[String]): DataFrame = {
    df.smvRemoveDesc(colNames: _*)
  }

  def smvCollectSet(col: Column, datatypeJson: String): Column = {
    val dt = DataType.fromJson(datatypeJson)
    smvfuncs.smvCollectSet(col, dt)
  }

  def smvStrCat(sep: String, cols: Array[Column]): Column = {
    smvfuncs.smvStrCat(sep, cols: _*)
  }

  def smvHashKey(prefix: String, cols: Array[Column]): Column =
    smvfuncs.smvHashKey(prefix, cols: _*)
>>>>>>> 9df47292
}

class SmvGroupedDataAdaptor(grouped: SmvGroupedData) {
  def smvTopNRecs(maxElems: Int, orders: Array[Column]): DataFrame =
    grouped.smvTopNRecs(maxElems, orders: _*)

  def smvPivotSum(pivotCols: java.util.List[Array[String]],
                  valueCols: Array[String],
                  baseOutput: Array[String]): DataFrame =
    grouped.smvPivotSum(pivotCols.map(_.toSeq).toSeq: _*)(valueCols: _*)(baseOutput: _*)

  def smvPivotCoalesce(pivotCols: java.util.List[Array[String]],
                       valueCols: Array[String],
                       baseOutput: Array[String]): DataFrame =
    grouped.smvPivotCoalesce(pivotCols.map(_.toSeq).toSeq: _*)(valueCols: _*)(baseOutput: _*)

  def smvFillNullWithPrevValue(orderCols: Array[Column], valueCols: Array[String]): DataFrame =
    grouped.smvFillNullWithPrevValue(orderCols: _*)(valueCols: _*)
}

class SmvMultiJoinAdaptor(joiner: SmvMultiJoin) {
  def joinWith(df: DataFrame, postfix: String, joinType: String): SmvMultiJoinAdaptor =
    new SmvMultiJoinAdaptor(joiner.joinWith(df, postfix, joinType))

  def doJoin(dropExtra: Boolean): DataFrame = joiner.doJoin(dropExtra)
}

/**
 * Provide app-level methods for use in Python.
 *
 * The collection types should be accessible through the py4j gateway.
 */
class SmvPyClient(val j_smvApp: SmvApp) {
  val config      = j_smvApp.smvConfig
  val publishHive = j_smvApp.publishHive

  def callbackServerPort: Option[Int] = config.cmdLine.cbsPort.get

  def publishVersion: Option[String] = config.cmdLine.publish.get

  /** Saves the dataframe to disk */
  def persist(dataframe: DataFrame, path: String, generateEdd: Boolean): Unit =
    SmvUtil.persist(j_smvApp.sparkSession, dataframe, path, generateEdd)

  /** Create a SmvCsvFile for use in Python */
  def smvCsvFile(moduleName: String,
                 path: String,
                 csvAttr: CsvAttributes,
                 pForceParserCheck: Boolean,
                 pFailAtParsingError: Boolean): SmvCsvFile =
    new SmvCsvFile(path, csvAttr) {
      override def fqn                = moduleName
      override val forceParserCheck   = pForceParserCheck
      override val failAtParsingError = pFailAtParsingError
    }

  /** Output directory for files */
  def outputDir: String = j_smvApp.smvConfig.outputDir

  /** Used to create small dataframes for testing */
  def dfFrom(schema: String, data: String): DataFrame =
    j_smvApp.createDF(schema, data)

  def urn2fqn(modUrn: String): String = org.tresamigos.smv.urn2fqn(modUrn)

  /** Runs an SmvModule written in either Python or Scala */
  def runModule(urn: String): DataFrame =
    j_smvApp.runModule(URN(urn))

  // TODO: The following method should be removed when Scala side can
  // handle publish-hive SmvPyOutput tables
  def moduleNames: java.util.List[String] = {
    val cl                      = j_smvApp.smvConfig.cmdLine
    val directMods: Seq[String] = cl.modsToRun()
    directMods
  }

  // ---- User Run Configuration Parameters proxy funcs.
  def getRunConfig(key: String): String = j_smvApp.smvConfig.getRunConfig(key)
  def getRunConfigHash()                = j_smvApp.smvConfig.getRunConfigHash()

  def registerRepoFactory(id: String, iRepoFactory: IDataSetRepoFactoryPy4J): Unit =
    j_smvApp.registerRepoFactory(new DataSetRepoFactoryPython(iRepoFactory, j_smvApp.smvConfig))
<<<<<<< HEAD

  import java.io._
  import java.awt._
  import java.awt.image.BufferedImage
  import javax.imageio.ImageIO

  /**
   * Returns the image byte-array specified by the input string, which
   * is in the dot file format used by graphviz.
   *
   * An example use of this is in Jupyter:
   *
   * <pre>
import IPython.display
from IPython.display import Image

IPython.display.display(Image(bytes(smvPy.j_smvPyClient.graph("""
graph {
    { rank=same; white}
    { rank=same; cyan; yellow; pink}
    { rank=same; red; green; blue}
    { rank=same; black}

    white -- cyan -- blue
    white -- yellow -- green
    white -- pink -- red

    cyan -- green -- black
    yellow -- red -- black
    pink -- blue -- black
}
"""))))
   * </pre>
   */
  def graph(str: String, fmt: String = "png"): Array[Byte] = {
    import guru.nidi.graphviz.engine.Graphviz

    val image = new BufferedImage(600, 800, BufferedImage.TYPE_INT_ARGB)
    val g     = image.createGraphics

    Graphviz.fromString(str).renderToGraphics(g)

    val out = new java.io.ByteArrayOutputStream
    ImageIO.write(image, fmt, out)
    out.close
    out.toByteArray
  }
=======
>>>>>>> 9df47292
}

/** Not a companion object because we need to access it from Python */
object SmvPyClientFactory {
  def init(sparkSession: SparkSession): SmvPyClient = init(Array("-m", "None"), sparkSession)

  def init(args: Array[String], sparkSession: SparkSession): SmvPyClient =
    new SmvPyClient(SmvApp.init(args, Option(sparkSession)))
}<|MERGE_RESOLUTION|>--- conflicted
+++ resolved
@@ -15,7 +15,7 @@
 package org.tresamigos.smv.python
 
 import org.apache.spark._, sql._, sql.types._
-import org.tresamigos.smv._, graph.SmvGraphUtil
+import org.tresamigos.smv._
 import py4j.GatewayServer
 
 import scala.collection.JavaConversions._
@@ -131,8 +131,6 @@
 
   def smvOverlapCheck(df: DataFrame, key: String, otherDf: Array[DataFrame]): DataFrame =
     df.smvOverlapCheck(key)(otherDf: _*)
-<<<<<<< HEAD
-=======
 
   def smvDesc(df: DataFrame, colDescs: ArrayList[ArrayList[String]]): DataFrame = {
     val colDescPairs = colDescs.map(inner => Tuple2(inner(0), inner(1)))
@@ -154,7 +152,6 @@
 
   def smvHashKey(prefix: String, cols: Array[Column]): Column =
     smvfuncs.smvHashKey(prefix, cols: _*)
->>>>>>> 9df47292
 }
 
 class SmvGroupedDataAdaptor(grouped: SmvGroupedData) {
@@ -238,56 +235,6 @@
 
   def registerRepoFactory(id: String, iRepoFactory: IDataSetRepoFactoryPy4J): Unit =
     j_smvApp.registerRepoFactory(new DataSetRepoFactoryPython(iRepoFactory, j_smvApp.smvConfig))
-<<<<<<< HEAD
-
-  import java.io._
-  import java.awt._
-  import java.awt.image.BufferedImage
-  import javax.imageio.ImageIO
-
-  /**
-   * Returns the image byte-array specified by the input string, which
-   * is in the dot file format used by graphviz.
-   *
-   * An example use of this is in Jupyter:
-   *
-   * <pre>
-import IPython.display
-from IPython.display import Image
-
-IPython.display.display(Image(bytes(smvPy.j_smvPyClient.graph("""
-graph {
-    { rank=same; white}
-    { rank=same; cyan; yellow; pink}
-    { rank=same; red; green; blue}
-    { rank=same; black}
-
-    white -- cyan -- blue
-    white -- yellow -- green
-    white -- pink -- red
-
-    cyan -- green -- black
-    yellow -- red -- black
-    pink -- blue -- black
-}
-"""))))
-   * </pre>
-   */
-  def graph(str: String, fmt: String = "png"): Array[Byte] = {
-    import guru.nidi.graphviz.engine.Graphviz
-
-    val image = new BufferedImage(600, 800, BufferedImage.TYPE_INT_ARGB)
-    val g     = image.createGraphics
-
-    Graphviz.fromString(str).renderToGraphics(g)
-
-    val out = new java.io.ByteArrayOutputStream
-    ImageIO.write(image, fmt, out)
-    out.close
-    out.toByteArray
-  }
-=======
->>>>>>> 9df47292
 }
 
 /** Not a companion object because we need to access it from Python */
