/*
 * This file is licensed under the Apache License, Version 2.0
 * (the "License"); you may not use this file except in compliance with
 * the License.  You may obtain a copy of the License at
 *
 *    http://www.apache.org/licenses/LICENSE-2.0
 *
 * Unless required by applicable law or agreed to in writing, software
 * distributed under the License is distributed on an "AS IS" BASIS,
 * WITHOUT WARRANTIES OR CONDITIONS OF ANY KIND, either express or implied.
 * See the License for the specific language governing permissions and
 * limitations under the License.
 */

package org.tresamigos.smv.python

import org.apache.spark._, sql._
import org.tresamigos.smv._
import py4j.GatewayServer

import scala.collection.JavaConversions._
import scala.util.Try
import java.util.ArrayList
import matcher._

/** Provides access to enhanced methods on DataFrame, Column, etc */
object SmvPythonHelper {
  def peekStr(df: DataFrame, pos: Int, colRegex: String): String = df._peek(pos, colRegex)

  def smvExpandStruct(df: DataFrame, cols: Array[String]): DataFrame =
    df.smvExpandStruct(cols: _*)

  def smvGroupBy(df: DataFrame, cols: Array[Column]): SmvGroupedDataAdaptor =
    new SmvGroupedDataAdaptor(df.smvGroupBy(cols:_*))

  def smvGroupBy(df: DataFrame, cols: Array[String]): SmvGroupedDataAdaptor = {
    import df.sqlContext.implicits._
    new SmvGroupedDataAdaptor(df.smvGroupBy(cols.toSeq.map{c => $"$c"}:_*))
  }

  /**
   * FIXME py4j method resolution with null argument can fail, so we
   * temporarily remove the trailing parameters till we can find a
   * workaround
   */
  def smvJoinByKey(df: DataFrame, other: DataFrame, keys: Seq[String], joinType: String): DataFrame =
    df.smvJoinByKey(other, keys, joinType)

  def smvJoinMultipleByKey(df: DataFrame, keys: Array[String], joinType: String): SmvMultiJoinAdaptor =
    new SmvMultiJoinAdaptor(df.smvJoinMultipleByKey(keys, joinType))

  def smvSelectMinus(df: DataFrame, cols: Array[String]): DataFrame =
    df.smvSelectMinus(cols.head, cols.tail:_*)

  def smvSelectMinus(df: DataFrame, cols: Array[Column]): DataFrame =
    df.smvSelectMinus(cols:_*)

  def smvDedupByKey(df: DataFrame, keys: Array[String]): DataFrame =
    df.dedupByKey(keys.head, keys.tail:_*)

  def smvDedupByKey(df: DataFrame, cols: Array[Column]): DataFrame =
    df.dedupByKey(cols:_*)

  def smvDedupByKeyWithOrder(df: DataFrame, keys: Array[String], orderCol: Array[Column]): DataFrame =
    df.dedupByKeyWithOrder(keys.head, keys.tail:_*)(orderCol:_*)

  def smvDedupByKeyWithOrder(df: DataFrame, cols: Array[Column], orderCol: Array[Column]): DataFrame =
    df.dedupByKeyWithOrder(cols:_*)(orderCol:_*)

  def smvRenameField(df: DataFrame, namePairsAsList: ArrayList[ArrayList[String]]): DataFrame = {
    val namePairs = namePairsAsList.map(inner => Tuple2(inner(0), inner(1)))
    df.smvRenameField(namePairs:_*)
  }

  def smvConcatHist(df: DataFrame, colNames: Array[String]) = df._smvConcatHist(colNames.toSeq)

  def smvBinHist(df: DataFrame, _colWithBin: java.util.List[java.util.List[Any]]) = {
    val colWithBin = _colWithBin.map{t =>
      (t.get(0).asInstanceOf[String], t.get(1).asInstanceOf[Double])
    }.toSeq
    df._smvBinHist(colWithBin: _*)
  }

  def smvIsAllIn(col: Column, values: Any*): Column = col.smvIsAllIn(values:_*)
  def smvIsAnyIn(col: Column, values: Any*): Column = col.smvIsAnyIn(values:_*)

  //case class DiscoveredPK(pks: ArrayList[String], cnt: Long)
  def smvDiscoverPK(df: DataFrame, n: Int): (ArrayList[String], Long) = {
    val res = df.smvDiscoverPK(n, false)
    (new ArrayList(res._1), res._2)
  }

  def discoverSchema(path: String, nsamples: Int, csvattr: CsvAttributes): Unit =
    shell.discoverSchema(path, nsamples, csvattr)

  /**
   * Update the port of callback client
   */
  def updatePythonGatewayPort(gws: GatewayServer, port: Int): Unit = {
    val cl = gws.getCallbackClient
    val f = cl.getClass.getDeclaredField("port")
    f.setAccessible(true)
    f.setInt(cl, port)
  }

  def createMatcher(
    leftId: String, rightId: String,
    exactMatchFilter:PreFilter,
    groupCondition:AbstractGroupCondition,
    levelLogics: Array[LevelLogic]
  ): SmvEntityMatcher = {
    val lls = levelLogics.toSeq
    SmvEntityMatcher(leftId, rightId,
      if(exactMatchFilter == null) NoOpPreFilter else exactMatchFilter,
      if(groupCondition == null) NoOpGroupCondition else groupCondition,
      lls
    )
  }

  def smvOverlapCheck(df: DataFrame, key: String, otherDf: Array[DataFrame]): DataFrame =
    df.smvOverlapCheck(key)(otherDf:_*)
}

class SmvGroupedDataAdaptor(grouped: SmvGroupedData) {
  def smvTopNRecs(maxElems: Int, orders: Array[Column]): DataFrame =
    grouped.smvTopNRecs(maxElems, orders:_*)

  def smvPivotSum(pivotCols: java.util.List[Array[String]],
    valueCols: Array[String], baseOutput: Array[String]): DataFrame =
    grouped.smvPivotSum(pivotCols.map(_.toSeq).toSeq :_*)(valueCols:_*)(baseOutput:_*)

  def smvPivotCoalesce(pivotCols: java.util.List[Array[String]],
    valueCols: Array[String], baseOutput: Array[String]): DataFrame =
    grouped.smvPivotCoalesce(pivotCols.map(_.toSeq).toSeq :_*)(valueCols:_*)(baseOutput:_*)

  def smvFillNullWithPrevValue(orderCols: Array[Column], valueCols: Array[String]): DataFrame =
    grouped.smvFillNullWithPrevValue(orderCols: _*)(valueCols: _*)
}

class SmvMultiJoinAdaptor(joiner: SmvMultiJoin) {
  def joinWith(df: DataFrame, postfix: String, joinType: String): SmvMultiJoinAdaptor =
    new SmvMultiJoinAdaptor(joiner.joinWith(df, postfix, joinType))

  def doJoin(dropExtra: Boolean): DataFrame = joiner.doJoin(dropExtra)
}

/**
 * Provide app-level methods for use in Python.
 *
 * The collection types should be accessible through the py4j gateway.
 */
class SmvPyClient(val j_smvApp: SmvApp) {
  val config = j_smvApp.smvConfig
  val publishHive = j_smvApp.publishHive

  def callbackServerPort: Option[Int] = config.cmdLine.cbsPort.get

  def publishVersion: Option[String] = config.cmdLine.publish.get

<<<<<<< HEAD
  /** Infers the name of the stage to which a named module belongs */
  def inferStageNameFromDsName(modFqn: String): Option[String] =
    j_smvApp.stages.inferStageNameFromDsName(modFqn)

  /** Reads the published data, if any, for a named SMV module */
  def readPublishedData(modFqn: String): Option[DataFrame] =
    j_smvApp.stages.stageVersionFor(modFqn) flatMap (ver =>
      Try(SmvUtil.readFile(j_smvApp.sparkSession, j_smvApp.publishPath(modFqn, ver))).toOption
    )

=======
>>>>>>> 48cea039
  /** Saves the dataframe to disk */
  def persist(dataframe: DataFrame, path: String, generateEdd: Boolean): Unit =
    SmvUtil.persist(j_smvApp.sparkSession, dataframe, path, generateEdd)

  /** Create a SmvCsvFile for use in Python */
  def smvCsvFile(moduleName: String, path: String, csvAttr: CsvAttributes,
    pForceParserCheck: Boolean, pFailAtParsingError: Boolean
  ): SmvCsvFile =
    new SmvCsvFile(path, csvAttr) {
      override def fqn = moduleName
      override val forceParserCheck = pForceParserCheck
      override val failAtParsingError = pFailAtParsingError
    }

  /** Output directory for files */
  def outputDir: String = j_smvApp.smvConfig.outputDir

  /** Used to create small dataframes for testing */
  def dfFrom(schema: String, data: String): DataFrame =
    j_smvApp.createDF(schema, data)

  def urn2fqn(modUrn: String): String = org.tresamigos.smv.urn2fqn(modUrn)

  /** Runs an SmvModule written in either Python or Scala */
  def runModule(urn: String): DataFrame =
    j_smvApp.runModule(URN(urn))

  // TODO: The following method should be removed when Scala side can
  // handle publish-hive SmvPyOutput tables
  def moduleNames: java.util.List[String] = {
    val cl = j_smvApp.smvConfig.cmdLine
    val directMods: Seq[String] = cl.modsToRun()
    directMods
  }

  // ---- User Run Configuration Parameters proxy funcs.
  def getRunConfig(key: String): String = j_smvApp.smvConfig.getRunConfig(key)
  def getRunConfigHash() = j_smvApp.smvConfig.getRunConfigHash()

  def registerRepoFactory(id: String, iRepoFactory: IDataSetRepoFactoryPy4J): Unit =
    j_smvApp.registerRepoFactory( new DataSetRepoFactoryPython(iRepoFactory, j_smvApp.smvConfig) )

  import java.io._
  import java.awt._
  import java.awt.image.BufferedImage
  import javax.imageio.ImageIO

  /**
   * Returns the image byte-array specified by the input string, which
   * is in the dot file format used by graphviz.
   *
   * An example use of this is in Jupyter:
   *
   * <pre>
import IPython.display
from IPython.display import Image

IPython.display.display(Image(bytes(smvPy.j_smvPyClient.graph("""
graph {
    { rank=same; white}
    { rank=same; cyan; yellow; pink}
    { rank=same; red; green; blue}
    { rank=same; black}

    white -- cyan -- blue
    white -- yellow -- green
    white -- pink -- red

    cyan -- green -- black
    yellow -- red -- black
    pink -- blue -- black
}
"""))))
   * </pre>
   */
  def graph(str: String, fmt: String = "png"): Array[Byte] = {
    import guru.nidi.graphviz.engine.Graphviz

    val image = new BufferedImage(600, 800, BufferedImage.TYPE_INT_ARGB)
    val g = image.createGraphics

    Graphviz.fromString(str).renderToGraphics(g)

    val out = new java.io.ByteArrayOutputStream
    ImageIO.write(image, fmt, out)
    out.close
    out.toByteArray
  }
}

/** Not a companion object because we need to access it from Python */
object SmvPyClientFactory {
  def init(sparkSession: SparkSession): SmvPyClient = init(Array("-m", "None"), sparkSession)

  def init(args: Array[String], sparkSession: SparkSession): SmvPyClient =
    new SmvPyClient(SmvApp.init(args, Option(sparkSession)))
}<|MERGE_RESOLUTION|>--- conflicted
+++ resolved
@@ -157,19 +157,6 @@
 
   def publishVersion: Option[String] = config.cmdLine.publish.get
 
-<<<<<<< HEAD
-  /** Infers the name of the stage to which a named module belongs */
-  def inferStageNameFromDsName(modFqn: String): Option[String] =
-    j_smvApp.stages.inferStageNameFromDsName(modFqn)
-
-  /** Reads the published data, if any, for a named SMV module */
-  def readPublishedData(modFqn: String): Option[DataFrame] =
-    j_smvApp.stages.stageVersionFor(modFqn) flatMap (ver =>
-      Try(SmvUtil.readFile(j_smvApp.sparkSession, j_smvApp.publishPath(modFqn, ver))).toOption
-    )
-
-=======
->>>>>>> 48cea039
   /** Saves the dataframe to disk */
   def persist(dataframe: DataFrame, path: String, generateEdd: Boolean): Unit =
     SmvUtil.persist(j_smvApp.sparkSession, dataframe, path, generateEdd)
