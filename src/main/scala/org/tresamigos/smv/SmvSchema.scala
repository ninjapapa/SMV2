--- conflicted
+++ resolved
@@ -430,10 +430,7 @@
     def strToChar(s: String): Char = {
       s match {
         case "\\t" => '\t' // map \t to tab
-<<<<<<< HEAD
-=======
         case "\\0" => '\0' // map \0 to null
->>>>>>> 9df47292
         case x     => x(0)
       }
     }
@@ -454,10 +451,7 @@
     def charToStr(c: Char): String = {
       c match {
         case '\t' => "\\t"
-<<<<<<< HEAD
-=======
         case '\0' => "\\0"
->>>>>>> 9df47292
         case x    => x.toString
       }
     }
