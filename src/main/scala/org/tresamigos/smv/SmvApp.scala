--- conflicted
+++ resolved
@@ -21,12 +21,8 @@
 import scala.io.Source
 import scala.util.{Try, Success, Failure}
 
-<<<<<<< HEAD
+import org.apache.log4j.LogManager
 import org.apache.spark.sql.{DataFrame, SparkSession}
-=======
-import org.apache.log4j.LogManager
-import org.apache.spark.sql.{DataFrame, SQLContext}
->>>>>>> ab30abf1
 import org.apache.spark.{SparkContext, SparkConf}
 import org.joda.time.DateTime
 
@@ -89,7 +85,7 @@
   private[smv] def createDFWithLogger(schemaStr: String, data: String, parserLogger: ParserLogger) = {
     val schema    = SmvSchema.fromString(schemaStr)
     val dataArray = if (null == data) Array.empty[String] else data.split(";").map(_.trim)
-    val handler = new FileIOHandler(sqlContext, null, None, parserLogger)
+    val handler = new FileIOHandler(sparkSession, null, None, parserLogger)
     handler.csvStringRDDToDF(sc.makeRDD(dataArray), schema, schema.extractCsvAttributes())
   }
 
@@ -99,7 +95,7 @@
    *
    * Passing null for data will create an empty dataframe with a specified schema.
    **/
-  def createDF(schemaStr: String, data: String = null) = 
+  def createDF(schemaStr: String, data: String = null) =
     createDFWithLogger(schemaStr, data, TerminateParserLogger)
 
   lazy val allDataSets = dsm.allDataSets
