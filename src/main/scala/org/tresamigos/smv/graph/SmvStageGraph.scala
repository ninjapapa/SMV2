--- conflicted
+++ resolved
@@ -15,9 +15,6 @@
 package org.tresamigos.smv.graph
 
 import org.tresamigos.smv._
-// import com.github.mdr.ascii.graph.{Graph => AsciiGraph}
-// import com.github.mdr.ascii.layout.{GraphLayout => AsciiGraphLayout}
-
 import org.apache.spark.annotation._
 
 /**
@@ -222,45 +219,6 @@
     def toName(ds: SmvDataSet) = s"""\"${ds.fqn}\""""
 
     def toNodeStr(nodeType: String)(m: SmvDataSet) =
-<<<<<<< HEAD
-      s"""  ${toName(m)}: {""" + "\n" +
-        s"""    "type": "${nodeType}",""" + "\n" +
-        s"""    "version": ${m.version},""" + "\n" +
-        s"""    "description": "${m.description}"""" + "\n" +
-        s"""  }"""
-
-    val nodeString = Seq(
-      s""""nodes": {""" + "\n" +
-        g.nodeString(toNodeStr("module")(_), toNodeStr("file")(_)).mkString(",\n") + "\n" +
-        "}"
-    )
-
-    val clusterString =
-      if (g.hasMultiClusters)
-        Seq(
-          s""""clusters": {""" + "\n" +
-            g.clusters
-              .map {
-                case (stg, nodes) =>
-                  s"""  "${stg}": [""" + "\n" +
-                    s"""    """ + nodes.map(toName).mkString(", ") + "\n" +
-                    s"""  ]"""
-              }
-              .mkString(",\n") + "\n" +
-            "}"
-        )
-      else Nil
-
-    val linkString = Seq(
-      s""""links": [""" + "\n" +
-        g.edges
-          .map {
-            case (f, t) =>
-              s"""  {${toName(f)}: ${toName(t)}}"""
-          }
-          .mkString(",\n") + "\n" +
-        "]"
-=======
       s"""  {""" + "\n" +
       s"""    "fqn": ${toName(m)},""" + "\n" +
       s"""    "type": "${nodeType}",""" + "\n" +
@@ -296,16 +254,11 @@
         s"""  [${toName(f)},${toName(t)}]"""
       }.mkString(",\n") + "\n" +
       "]"
->>>>>>> 9df47292
     )
 
     val jsonStr = {
       "{\n" +
-<<<<<<< HEAD
-        (nodeString ++ clusterString ++ linkString).mkString(",\n") + "\n" +
-=======
         (nodeString ++ stagesString ++ linkString).mkString(",\n") + "\n" +
->>>>>>> 9df47292
         "}"
     }
 
