--- conflicted
+++ resolved
@@ -15,14 +15,6 @@
 package org.tresamigos.smv
 package graph
 
-<<<<<<< HEAD
-import org.tresamigos.smv._
-import org.apache.spark.annotation._
-
-=======
-import com.github.mdr.ascii.graph.{Graph => AsciiGraph}
-import com.github.mdr.ascii.layout.{GraphLayout => AsciiGraphLayout}
->>>>>>> 0107ec2a
 /**
  * Arbitrary SmvDataSet graph
  * Nodes are SmvDataSets and edges are the dependency of DSs
