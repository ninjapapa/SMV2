--- conflicted
+++ resolved
@@ -169,18 +169,14 @@
 
 class DQMRuleError(ruleName: String) extends Exception(ruleName) with Serializable
 
-<<<<<<< HEAD
-private[smv] class RejectLogger(sparkContext: SparkContext,
-                                val localMax: Int = 10,
-                                loggerName: String)
-=======
 /**
  * One instance of this RejectLogger will be created per DQMState.
  * This class keeps track of how many errors were logged and only keeps the
  * first N (default to 10) records to avoid overwhelming the log files.
  */
-private[smv] class RejectLogger(sparkContext: SparkContext, val localMax: Int = 10)
->>>>>>> 10425c9b
+private[smv] class RejectLogger(sparkContext: SparkContext,
+                                val localMax: Int = 10,
+                                loggerName: String)
     extends Serializable {
   private val rejectedRecords = sparkContext.collectionAccumulator[String]
   private val rejectedRecordCount = {
@@ -204,16 +200,11 @@
       }
   }
 
-<<<<<<< HEAD
-  def report: (Int, List[String]) = {
-    (rejectedRecordCount.value, rejectedRecords.value.asScala.toList)
-=======
   /**
    * Generate the reject logger report which consists of a tuple of
    * (total count of errors, first N log errors)
    */
   def report : (Int, List[String]) = {
-    (rejectedRecordCount.value, rejectedRecords.value.toList)
->>>>>>> 10425c9b
+    (rejectedRecordCount.value, rejectedRecords.value.asScala.toList)
   }
 }