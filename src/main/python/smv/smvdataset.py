--- conflicted
+++ resolved
@@ -231,27 +231,15 @@
     def dqmWithTypeSpecificPolicy(self):
         return self.dqm()
 
-    @with_stacktrace
     def dependencies(self):
-<<<<<<< HEAD
         """Can be overridden when a module has non-SmvDataSet dependencies (see SmvModelExec)
         """
         return self.requiresDS()
 
+    @with_stacktrace
     def dependencyUrns(self):
-        # Try/except block is a short-term solution (read: hack) to ensure that
-        # the user gets a full stack trace when SmvDataSet user-defined methods
-        # causes errors
-        try:
-            arr = smv_copy_array(self.smvApp.sc, *[x.urn() for x in self.dependencies()])
-        except BaseException as err:
-            traceback.print_exc()
-            raise err
-
-=======
-        arr = smv_copy_array(self.smvApp.sc, *[x.urn() for x in self.requiresDS()])
->>>>>>> 2a9733e1
-        return arr
+        arr = [x.urn() for x in self.requiresDS()]
+        return smv_copy_array(self.smvApp.sc, *arr)
 
     @with_stacktrace
     def getDataFrame(self, validator, known):
