#
# This file is licensed under the Apache License, Version 2.0
# (the "License"); you may not use this file except in compliance with
# the License.  You may obtain a copy of the License at
#
#    http://www.apache.org/licenses/LICENSE-2.0
#
# Unless required by applicable law or agreed to in writing, software
# distributed under the License is distributed on an "AS IS" BASIS,
# WITHOUT WARRANTIES OR CONDITIONS OF ANY KIND, either express or implied.
# See the License for the specific language governing permissions and
# limitations under the License.

"""SmvApp entry class
This module provides the main SMV Python entry point ``SmvPy`` class and a singleton `smvApp`.
It is equivalent to ``SmvApp`` on Scala side
"""
import os
import sys
import traceback

from py4j.java_gateway import java_import, JavaObject

from pyspark import SparkContext
from pyspark.sql import HiveContext, DataFrame
from utils import smv_copy_array, check_socket
from error import SmvRuntimeError

from datasetrepo import DataSetRepoFactory

if sys.version >= '3':
    basestring = unicode = str
    long = int
    from io import StringIO
    from importlib import reload
else:
    from cStringIO import StringIO

class SmvApp(object):
    """The Python representation of SMV.

    Its singleton instance is created later in the containing module
    and is named smvApp

    Adds `java_imports` to the namespace in the JVM gateway in
    SparkContext (in pyspark).  It also creates an instance of
    SmvPyClient.

    """

    # Singleton instance of SmvApp
    _instance = None

    @classmethod
    def getInstance(cls):
        if cls._instance is None:
            raise SmvRuntimeError("An instance of SmvApp has not been created")
        else:
            return cls._instance

    @classmethod
    def createInstance(cls, arglist, _sparkSession = None):
        """Create singleton instance. Also returns the instance.
        """
        cls._instance = cls(arglist, _sparkSession)
        return cls._instance

<<<<<<< HEAD
    def __init__(self, arglist, _sparkSession = None):
        self.sparkSession = SparkSession.builder.\
                    enableHiveSupport().\
                    getOrCreate() if _sparkSession is None else _sparkSession
=======
    @classmethod
    def setInstance(cls, app):
        """Set the singleton instance.
        """
        cls._instance = app

    def __init__(self, arglist, _sc = None, _sqlContext = None):
        sc = SparkContext() if _sc is None else _sc
        sqlContext = HiveContext(sc) if _sqlContext is None else _sqlContext
>>>>>>> fdf7c9e8

        self.prepend_source("src/main/python")

        sc = self.sparkSession.sparkContext
        sc.setLogLevel("ERROR")

        self.sc = sc
        self.sqlContext = self.sparkSession._wrapped
        self._jvm = sc._jvm

        from py4j.java_gateway import java_import
        java_import(self._jvm, "org.tresamigos.smv.ColumnHelper")
        java_import(self._jvm, "org.tresamigos.smv.SmvDFHelper")
        java_import(self._jvm, "org.tresamigos.smv.dqm.*")
        java_import(self._jvm, "org.tresamigos.smv.panel.*")
        java_import(self._jvm, "org.tresamigos.smv.python.SmvPythonHelper")

        self.j_smvPyClient = self.create_smv_pyclient(arglist)

        # shortcut is meant for internal use only
        self.j_smvApp = self.j_smvPyClient.j_smvApp()

        self.stages = self.j_smvPyClient.stages()

        # issue #429 set application name from smv config
        sc._conf.setAppName(self.appName())

        # user may choose a port for the callback server
        gw = sc._gateway
        cbsp = self.j_smvPyClient.callbackServerPort()
        cbs_port = cbsp.get() if cbsp.isDefined() else gw._python_proxy_port

        # check wither the port is in-use or not. Try 10 times, if all fail, error out
        check_counter = 0
        while(not check_socket(cbs_port) and check_counter < 10):
            cbs_port += 1
            check_counter += 1

        if (not check_socket(cbs_port)):
            raise SmvRuntimeError("Start Python callback server failed. Port {0}-{1} are all in use".format(cbs_port - check_counter, cbs_port))

        if "_callback_server" not in gw.__dict__ or gw._callback_server is None:
            print("Starting Py4j callback server on port {0}".format(cbs_port))
            gw.callback_server_parameters.eager_load = True
            gw.callback_server_parameters.daemonize = True
            gw.callback_server_parameters.daemonize_connections = True
            gw.callback_server_parameters.port = cbs_port
            gw.start_callback_server(gw.callback_server_parameters)
            gw._callback_server.port = cbs_port
            gw._python_proxy_port = gw._callback_server.port
            # get the GatewayServer object in JVM by ID
            jgws = JavaObject("GATEWAY_SERVER", gw._gateway_client)
            # update the port of CallbackClient with real port
            gw.jvm.SmvPythonHelper.updatePythonGatewayPort(jgws, gw._python_proxy_port)

        self.j_smvPyClient.registerRepoFactory('Python', DataSetRepoFactory(self))

        # Suppress creation of .pyc files. These cause complications with
        # reloading code and have led to discovering deleted modules (#612)
        sys.dont_write_bytecode = True

    def appName(self):
        return self.j_smvApp.smvConfig().appName()

    def create_smv_pyclient(self, arglist):
        '''
        return a smvPyClient instance
        '''
        # convert python arglist to java String array
        java_args =  smv_copy_array(self.sc, *arglist)
        return self._jvm.org.tresamigos.smv.python.SmvPyClientFactory.init(java_args, self.sparkSession._jsparkSession)

    def get_graph_json(self):
        """Generate a json string representing the dependency graph.
           TODO: need to add a stageName parameter to limit it to a single stage.
        """
        return self.j_smvApp.generateAllGraphJSON()

    def runModule(self, urn, forceRun = False, version = None):
        """Runs either a Scala or a Python SmvModule by its Fully Qualified Name(fqn)
        """
        jdf = self.j_smvPyClient.runModule(urn, forceRun, self.scalaOption(version))
        return DataFrame(jdf, self.sqlContext)

    def runModuleByName(self, name, forceRun = False, version = None):
        jdf = self.j_smvApp.runModuleByName(name, forceRun, self.scalaOption(version))
        return DataFrame(jdf, self.sqlContext)

    def urn2fqn(self, urnOrFqn):
        """Extracts the SMV module FQN portion from its URN; if it's already an FQN return it unchanged"""
        return self.j_smvPyClient.urn2fqn(urnOrFqn)

    def getStageFromModuleFqn(self, fqn):
        """Returns the stage name for a given fqn"""
        return self._jvm.org.tresamigos.smv.ModURN(fqn).getStage().get()

    def outputDir(self):
        return self.j_smvPyClient.outputDir()

    def scalaOption(self, val):
        """Returns a Scala Option containing the value"""
        return self._jvm.scala.Option.apply(val)

    def scalaNone(self):
        """Returns a Scala None value"""
        return self.scalaOption(None)

    def createDF(self, schema, data = None):
        return DataFrame(self.j_smvPyClient.dfFrom(schema, data), self.sqlContext)

    def _mkCsvAttr(self, delimiter=',', quotechar='"', hasHeader=False):
        """Factory method for creating instances of Scala case class CsvAttributes"""
        return self._jvm.org.tresamigos.smv.CsvAttributes(delimiter, quotechar, hasHeader)

    def defaultCsvWithHeader(self):
        return self._mkCsvAttr(hasHeader=True)

    def defaultTsv(self):
        return self._mkCsvAttr(delimiter='\t')

    def defaultTsvWithHeader(self):
        return self._mkCsvAttr(delimier='\t', hasHeader=True)

    def prepend_source(self,source_dir):
        # Source must be added to front of path to make sure it is found first
        codePath = os.path.abspath(source_dir)
        sys.path.insert(1, codePath)

    def run(self):
        self.j_smvApp.run()<|MERGE_RESOLUTION|>--- conflicted
+++ resolved
@@ -65,22 +65,16 @@
         cls._instance = cls(arglist, _sparkSession)
         return cls._instance
 
-<<<<<<< HEAD
+    @classmethod
+    def setInstance(cls, app):
+        """Set the singleton instance.
+        """
+        cls._instance = app
+
     def __init__(self, arglist, _sparkSession = None):
         self.sparkSession = SparkSession.builder.\
                     enableHiveSupport().\
                     getOrCreate() if _sparkSession is None else _sparkSession
-=======
-    @classmethod
-    def setInstance(cls, app):
-        """Set the singleton instance.
-        """
-        cls._instance = app
-
-    def __init__(self, arglist, _sc = None, _sqlContext = None):
-        sc = SparkContext() if _sc is None else _sc
-        sqlContext = HiveContext(sc) if _sqlContext is None else _sqlContext
->>>>>>> fdf7c9e8
 
         self.prepend_source("src/main/python")
 
