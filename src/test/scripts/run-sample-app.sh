--- conflicted
+++ resolved
@@ -16,6 +16,20 @@
 mkdir -p ${TEST_DIR}
 cd ${TEST_DIR}
 
+# For now, need to run original integration test modules AND the new dependency
+# scenario classes, then check output. New output check will be one module per stage
+OLD_PASSING_PYTHON_MODULES="com.mycompany.MyApp.stage1.employment.PythonEmploymentByState \
+com.mycompany.MyApp.stage1.employment.PythonEmploymentByStateCategory \
+com.mycompany.MyApp.stage1.employment.PythonEmploymentByStateCategory2 \
+com.mycompany.MyApp.stage2.category.PythonEmploymentByStateCategory \
+"
+
+OLD_FAILING_PYTHON_MODULES=" \
+com.mycompany.MyApp.stage2.category.PythonEmploymentByStateCategory2 \
+"
+
+NEW_SCALA_MODULE_STAGES="test1"
+
 echo "--------- GENERATE SAMPLE APP -------------"
 ../../tools/smv-init -test ${APP_NAME} com.mycompany.${APP_NAME}
 
@@ -29,37 +43,30 @@
     smv.outputDir="file://$(pwd)/data/output" --run-app \
     -- --master 'local[*]'
 
+
+echo "--------- FORCE RUN PYTHON MODULES -------------"
+# The Python modules which are not dependencies of Scala modules won't run
+# unless run explicitly with -m
+
+echo "Skipping failing Python example modules: $OLD_FAILING_PYTHON_MODULES"
+
+../../../tools/smv-pyrun -m $OLD_PASSING_PYTHON_MODULES
+
+
 echo "--------- VERIFY SAMPLE APP OUTPUT -------------"
 COUNT=$(cat data/output/com.mycompany.MyApp.stage2.StageEmpCategory_*.csv/part* | wc -l)
 if [ "$COUNT" -ne 52 ]; then
-    echo "Expected 52 lines in output but got $COUNT"
+    echo "Expected 52 lines in output of stage2.StageEmpCategory but got $COUNT"
     exit 1
 fi
 
-<<<<<<< HEAD
-echo "--------- FORCE RUN PYTHON MODULES -------------"
-# The Python modules which are not dependencies of Scala modules won't run
-# unless run explicitly with -m
-PASSING_PYTHON_MODULES="com.mycompany.MyApp.stage1.employment.PythonEmploymentByState \
-com.mycompany.MyApp.stage1.employment.PythonEmploymentByStateCategory \
-com.mycompany.MyApp.stage1.employment.PythonEmploymentByStateCategory2 \
-com.mycompany.MyApp.stage2.category.PythonEmploymentByStateCategory \
-"
+for stage in $NEW_SCALA_MODULE_STAGES; do
+  TEST_INPUT=$(< data/input/$stage/table.csv)
+  TEST_OUTPUT=$(cat data/output/com.mycompany.MyApp.$stage.M2_*.csv/part*)
+  if [[ $TEST_INPUT != $TEST_OUTPUT ]]; then
+    echo "Test failure: $stage"
+    exit 1
+  fi
+done
 
-FAILING_PYTHON_MODULES=" \
-com.mycompany.MyApp.stage2.category.PythonEmploymentByStateCategory2 \
-"
-
-echo "Skipping failing Python example modules: $FAILING_PYTHON_MODULES"
-
-../../../tools/smv-pyrun -m $PASSING_PYTHON_MODULES
-
-echo "--------- TEST COMPLETE -------------"
-=======
-TEST1_INPUT=$(< data/input/test1/table.csv)
-TEST1_OUTPUT=$(cat data/output/com.mycompany.MyApp.test1.S2_*.csv/part*)
-if [[ $TEST1_INPUT != $TEST1_OUTPUT ]]; then
-  echo "Test failure: test1"
-  exit 1
-fi
->>>>>>> ad366fd0
+echo "--------- TEST COMPLETE -------------"