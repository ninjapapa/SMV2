#
# This file is licensed under the Apache License, Version 2.0
# (the "License"); you may not use this file except in compliance with
# the License.  You may obtain a copy of the License at
#
#    http://www.apache.org/licenses/LICENSE-2.0
#
# Unless required by applicable law or agreed to in writing, software
# distributed under the License is distributed on an "AS IS" BASIS,
# WITHOUT WARRANTIES OR CONDITIONS OF ANY KIND, either express or implied.
# See the License for the specific language governing permissions and
# limitations under the License.

import unittest
import json

from test_support.smvbasetest import SmvBaseTest
from smv import *
from smv.dqm import *
from smv.error import SmvDqmValidationError

import pyspark
from pyspark.context import SparkContext
from pyspark.sql import SQLContext, HiveContext
from pyspark.sql.functions import col, lit
from py4j.protocol import Py4JJavaError


class SmvFrameworkTest(SmvBaseTest):
    @classmethod
    def smvAppInitArgs(cls):
        return ['--smv-props', 'smv.stages=stage']

    def test_SmvCsvStringData(self):
        fqn = "stage.modules.D1"
        df = self.df(fqn)
        expect = self.createDF("a:String;b:Integer", "x,10;y,1")
        self.should_be_same(expect, df)

    def test_SmvCsvStringData_with_error(self):
        fqn = "stage.modules.D1WithError"
        try:
            df = self.df(fqn)
        except SmvDqmValidationError as e:
            self.assertEqual(e.dqmValidationResult["passed"], False)
            self.assertEqual(e.dqmValidationResult["dqmStateSnapshot"]["totalRecords"], 3)
            self.assertEqual(e.dqmValidationResult["dqmStateSnapshot"]["parseError"]["total"],2)

    def test_SmvMultiCsvFiles(self):
        self.createTempInputFile("multiCsvTest/f1", "col1\na\n")
        self.createTempInputFile("multiCsvTest/f2", "col1\nb\n")
        self.createTempInputFile("multiCsvTest.schema", "col1: String\n")

        fqn = "stage.modules.MultiCsv"
        df = self.df(fqn)
        exp = self.createDF("col1: String", "a;b")
        self.should_be_same(df, exp)

    def test_SmvCsvFileWithUserSchema(self):
        self.createTempInputFile("test3.csv", "col1\na\nb\n")
        self.createTempInputFile("test3.schema", "col1: String\n")

        fqn = "stage.modules.CsvFile"
        df = self.df(fqn)
        exp = self.createDF("1loc: String", "a;b")
        self.should_be_same(df, exp)

    def test_SmvMultiCsvFilesWithUserSchema(self):
        self.createTempInputFile("test3/f1", "col1\na\n")
        self.createTempInputFile("test3/f2", "col1\nb\n")
        self.createTempInputFile("test3.schema", "col1: String\n")

        fqn = "stage.modules.MultiCsvWithUserSchema"
        df = self.df(fqn)
        exp = self.createDF("1loc: String", "a;b")
        self.should_be_same(df, exp)

    def test_SmvDQM(self):
        fqn = "stage.modules.D3"
<<<<<<< HEAD

        msg = """{"passed":false,"dqmStateSnapshot":{"totalRecords":3,"parseError":{"total":0,"firstN":[]},"fixCounts":{"a_lt_1_fix":1},"ruleErrors":{"b_lt_03":{"total":1,"firstN":["org.tresamigos.smv.dqm.DQMRuleError: b_lt_03 @FIELDS: b=0.5"]}}},"errorMessages":[{"FailTotalRuleCountPolicy(2)":"true"},{"FailTotalFixCountPolicy(1)":"false"},{"FailParserCountPolicy(1)":"true"}],"checkLog":["Rule: b_lt_03, total count: 1","org.tresamigos.smv.dqm.DQMRuleError: b_lt_03 @FIELDS: b=0.5","Fix: a_lt_1_fix, total count: 1"]}"""

        with self.assertRaisesRegexp(Py4JJavaError, self._escapeRegex(msg)):
=======
        try:
>>>>>>> 03fae1c2
            df = self.df(fqn)
            df.smvDumpDF()
        except SmvDqmValidationError as e:
            self.assertEqual(e.dqmValidationResult["passed"], False)
            self.assertEqual(e.dqmValidationResult["dqmStateSnapshot"]["totalRecords"], 3)
            self.assertEqual(e.dqmValidationResult["dqmStateSnapshot"]["parseError"]["total"],0)
            self.assertEqual(e.dqmValidationResult["dqmStateSnapshot"]["fixCounts"]["a_lt_1_fix"],1)
            self.assertEqual(e.dqmValidationResult["dqmStateSnapshot"]["ruleErrors"]["b_lt_03"]["total"],1)

    def test_SmvSqlModule(self):
        fqn = "stage.modules.SqlMod"
        exp = self.createDF("a: String; b: String", "def,mno;ghi,jkl")
        df = self.df(fqn)
        self.should_be_same(df, exp)

        # verify that the tables have been dropped
        tablesDF = self.smvApp.sqlContext.tables()
        tableNames = [r.tableName for r in tablesDF.collect()]
        self.assertNotIn("a", tableNames)
        self.assertNotIn("b", tableNames)

    def test_SmvSqlCsvFile(self):
        self.createTempInputFile("test3.csv", "a,b,c\na1,100,c1\na2,200,c2\n")
        self.createTempInputFile("test3.schema", "a: String;b: Integer;c: String\n")

        fqn = "stage.modules.SqlCsvFile"
        df = self.df(fqn)
        exp = self.createDF("a: String; b:Integer",
             """a1,100;
                a2,200""")
        self.should_be_same(df, exp)

        # verify that the table have been dropped
        tablesDF = self.smvApp.sqlContext.tables()
        tableNames = [r.tableName for r in tablesDF.collect()]
        self.assertNotIn("a", tableNames)

    #TODO: add other SmvDataSet unittests

class SmvRunConfigTest1(SmvBaseTest):

    @classmethod
    def smvAppInitArgs(cls):
        return ['--smv-props', 'smv.config.s=s1', 'smv.config.i=1', 'smv.config.b=True', 'smv.stages=stage',
                '-m', "None"]

    def test_SmvCsvStringData_with_SmvRunConfig(self):
        fqn = "stage.modules.D4"
        df = self.df(fqn)
        expect = self.createDF("a: String;b: Integer",
            """test1_s1,1;
                test2_not_i2,4;
                test3_b,5""")
        self.should_be_same(expect, df)

class SmvRunConfigTest2(SmvBaseTest):

    @classmethod
    def smvAppInitArgs(cls):
        return ['--smv-props', 'smv.config.s=s2', 'smv.config.i=2', 'smv.config.b=false', 'smv.stages=stage',
                '-m', "None"]

    def test_SmvCsvStringData_with_SmvRunConfig(self):
        fqn = "stage.modules.D4"
        df = self.df(fqn)
        expect = self.createDF("a:String;b:Integer",
            """test1_not_s1,2;
                test2_i2,3;
                test3_not_b,6""")
        self.should_be_same(expect, df)

class SmvNameErrorPropagationTest(SmvBaseTest):
    @classmethod
    def smvAppInitArgs(cls):
        return ['--smv-props', 'smv.stages=stage', '-m', "None"]

    def test_module_NameError_propagation(self):
        fqn = "stage.modules.ModWithBadName"
        with self.assertRaisesRegexp(Py4JJavaError, "NameError"):
            self.df(fqn)


class SmvSyntaxErrorPropagationTest(SmvBaseTest):
    @classmethod
    def smvAppInitArgs(cls):
        return ['--smv-props', 'smv.stages=syntax_error_stage', '-m', "None"]

    def test_module_SyntaxError_propagation(self):
        fqn = "syntax_error_stage.modules.ModWithBadSyntax"
        with self.assertRaisesRegexp(Py4JJavaError, "SyntaxError"):
            self.df(fqn)

# TODO: this should be moved into own file.
class SmvMetadataTest(SmvBaseTest):
    @classmethod
    def smvAppInitArgs(cls):
        return ['--smv-props', 'smv.stages=metadata_stage', '-m', "None"]

    def test_metadata_includes_user_metadata(self):
        fqn = "metadata_stage.modules.ModWithUserMeta"
        self.df(fqn)
        with open(self.tmpDataDir() + "/history/{}.hist/part-00000".format(fqn)) as f:
            metadata_list = json.loads(f.read())
            metadata = metadata_list['history'][0]
        self.assertEqual(metadata['foo'], "bar")

    def test_metadata_validation_failure_causes_error(self):
        fqn = "metadata_stage.modules.ModWithFailingValidation"
<<<<<<< HEAD
        with self.assertRaisesRegexp(Py4JJavaError, "SmvMetadataValidationError"):
=======
        try:
>>>>>>> 03fae1c2
            self.df(fqn)
        except SmvDqmValidationError as e:
            self.assertEqual(e.dqmValidationResult["passed"], False)
            self.assertEqual(e.dqmValidationResult["dqmStateSnapshot"]["totalRecords"], 2)
            self.assertEqual(e.dqmValidationResult["dqmStateSnapshot"]["parseError"]["total"],0)
            self.assertEqual(e.dqmValidationResult["dqmStateSnapshot"]["ruleErrors"],{})
            self.assertEqual(e.dqmValidationResult["errorMessages"][0][fqn + " metadata validation"],"false")

    def test_invalid_metadata_rejected_gracefully(self):
        fqn = "metadata_stage.modules.ModWithInvalidMetadata"
        with self.assertRaisesRegexp(Exception, r"metadata .* is not a dict"):
            self.df(fqn)

    def test_invalid_metadata_validation_rejected_gracefully(self):
        fqn = "metadata_stage.modules.ModWithInvalidMetadataValidation"
        with self.assertRaisesRegexp(Exception, r"message .* is not a string"):
            self.df(fqn)

    def test_metadata_only_called_once(self):
        # running the module will incr the global metadata count by 1 for each
        # call to metadata
        fqn = "metadata_stage.modules.ModWithMetaCount"
        self.df(fqn)

        # Note: must import AFTER `df` above to get latest instance of package!
        from metadata_stage.modules import metadata_count
        self.assertEqual(metadata_count, 1)<|MERGE_RESOLUTION|>--- conflicted
+++ resolved
@@ -77,22 +77,19 @@
 
     def test_SmvDQM(self):
         fqn = "stage.modules.D3"
-<<<<<<< HEAD
 
         msg = """{"passed":false,"dqmStateSnapshot":{"totalRecords":3,"parseError":{"total":0,"firstN":[]},"fixCounts":{"a_lt_1_fix":1},"ruleErrors":{"b_lt_03":{"total":1,"firstN":["org.tresamigos.smv.dqm.DQMRuleError: b_lt_03 @FIELDS: b=0.5"]}}},"errorMessages":[{"FailTotalRuleCountPolicy(2)":"true"},{"FailTotalFixCountPolicy(1)":"false"},{"FailParserCountPolicy(1)":"true"}],"checkLog":["Rule: b_lt_03, total count: 1","org.tresamigos.smv.dqm.DQMRuleError: b_lt_03 @FIELDS: b=0.5","Fix: a_lt_1_fix, total count: 1"]}"""
 
-        with self.assertRaisesRegexp(Py4JJavaError, self._escapeRegex(msg)):
-=======
-        try:
->>>>>>> 03fae1c2
+        with self.assertRaises(SmvDqmValidationError) as cm:
             df = self.df(fqn)
             df.smvDumpDF()
-        except SmvDqmValidationError as e:
-            self.assertEqual(e.dqmValidationResult["passed"], False)
-            self.assertEqual(e.dqmValidationResult["dqmStateSnapshot"]["totalRecords"], 3)
-            self.assertEqual(e.dqmValidationResult["dqmStateSnapshot"]["parseError"]["total"],0)
-            self.assertEqual(e.dqmValidationResult["dqmStateSnapshot"]["fixCounts"]["a_lt_1_fix"],1)
-            self.assertEqual(e.dqmValidationResult["dqmStateSnapshot"]["ruleErrors"]["b_lt_03"]["total"],1)
+        
+        e = cm.exception
+        self.assertEqual(e.dqmValidationResult["passed"], False)
+        self.assertEqual(e.dqmValidationResult["dqmStateSnapshot"]["totalRecords"], 3)
+        self.assertEqual(e.dqmValidationResult["dqmStateSnapshot"]["parseError"]["total"],0)
+        self.assertEqual(e.dqmValidationResult["dqmStateSnapshot"]["fixCounts"]["a_lt_1_fix"],1)
+        self.assertEqual(e.dqmValidationResult["dqmStateSnapshot"]["ruleErrors"]["b_lt_03"]["total"],1)
 
     def test_SmvSqlModule(self):
         fqn = "stage.modules.SqlMod"
@@ -193,18 +190,8 @@
 
     def test_metadata_validation_failure_causes_error(self):
         fqn = "metadata_stage.modules.ModWithFailingValidation"
-<<<<<<< HEAD
         with self.assertRaisesRegexp(Py4JJavaError, "SmvMetadataValidationError"):
-=======
-        try:
->>>>>>> 03fae1c2
-            self.df(fqn)
-        except SmvDqmValidationError as e:
-            self.assertEqual(e.dqmValidationResult["passed"], False)
-            self.assertEqual(e.dqmValidationResult["dqmStateSnapshot"]["totalRecords"], 2)
-            self.assertEqual(e.dqmValidationResult["dqmStateSnapshot"]["parseError"]["total"],0)
-            self.assertEqual(e.dqmValidationResult["dqmStateSnapshot"]["ruleErrors"],{})
-            self.assertEqual(e.dqmValidationResult["errorMessages"][0][fqn + " metadata validation"],"false")
+            self.df(fqn)
 
     def test_invalid_metadata_rejected_gracefully(self):
         fqn = "metadata_stage.modules.ModWithInvalidMetadata"
