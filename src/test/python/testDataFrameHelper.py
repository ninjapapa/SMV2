--- conflicted
+++ resolved
@@ -22,11 +22,8 @@
 from pyspark.context import SparkContext
 from pyspark.sql import SQLContext, HiveContext
 from pyspark.sql.functions import col, struct
-<<<<<<< HEAD
 from py4j.protocol import Py4JJavaError
-=======
 from dataframehelper.stage.modules import D1, T
->>>>>>> 016630da
 
 class DfHelperTest(SmvBaseTest):
     @classmethod
