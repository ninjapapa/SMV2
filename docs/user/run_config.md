# Runtime User Configuration (Python)

It is often necessary to modify the behavior of modules on a per run basis.  For example, users may utilize the full data in production but only run on sampled data during development.  SMV enables the user to define a set of key/value pairs that can be specified at run time.

## 1. Configuration
Users enumerate the app runtime config parameters in a config file.  This is usually the `conf/smv-app-conf.props` as the list of config parameters should not change.  Individual values can be overridden by user.  It would be good practice to also include valid default values for each of the user config parameters.

```
# conf/smv-app-conf.props
smv.config.keys=sample, filetype
smv.config.sample=full
smv.config.filetype=csv
```

## 2. Modules
Modules that need to access a configuration parameter must inherit from the mix-in class `SmvRunConfig`.  The `SmvRunConfig` class will provide the `smvGetRunConfig` method to access the user runtime config by key.  Additional helper methods are provided by `SmvRunConfig` to retrieved "typed" values (e.g. `smvGetRunConfigAsBool` and `smvGetRunConfigAsInt`)

```python
class MyModule(SmvModule, SmvRunConfig):
  def run():
    if self.smvGetRunConfig("sample") == "1pct":
      df = df.sample(0.01)
    return df
```

The module hash value of modules that inherit from `SmvRunConfig` will be affected by the current config values.  The hash will utilize **ALL** the config values even ones that are not used by the current module.

## 3. Running
The user can change the current value of any config parameter on a per run basis.  This can be done in one of two ways:
* modify the `conf/smv-user-conf.props` or `~/.smv/smv-user-conf.props` to set the appropriate `smv.config.key=value` line.
* Override the property value from the command line.  For example, to set the sampling rate to 1pct for a run, add the following to the end of the `smv-pyrun` command: `--smv-props smv.config.sample=1pct`

## 4. File Type example
It is often necessary to use Hive tables on the cluster and CSV files on development machines.  SMV run configuration can be used to facilitate this use case.  Both the Hive table and CSV file should be defined in the `inputdata.py` file.  Only the require method of the module needs to decide which to depend on at run time.  For example:
```python
# stage1/inputdata.py
class EmpCSV(SmvCsvFile):
    def path(self):
        return "input/employment/CB1200CZ11.csv"
class EmpHive(SmvHiveTable):
    def tableName(self):
        return "schema.tablename"
```

```python
import * from inputdata

<<<<<<< HEAD
class Employment(SmvPyModule, SmvRunConfig):
  def requiresDS(self):
=======
class Employment(SmvModule, SmvRunConfig):
  def requireDS(self):
>>>>>>> ce8d496d
    if self.smvGetRunConfig("filetype") == "hive":
      return [ EmpHive ]
    else:
      return [ EmvCsv ]
```

# Runtime User Configuration (Scala)

In some situations, such as building subsets by filtering, different sets `DataFrame`s are genereated from the same input with almost the same _logic_.  Using a _configurable_ module enables code reuse while minizing boilerplate.

In addition to input modules specified with the `requiresDS()` method, a _configurable_ module depends on a specific configuration object, that must be a subclass of the `SmvRunConfig` trait, to produce its desired output.  Which configuration object to use is specified by the value of `smv.runConfObj`, either in the application's <a href="app_config.md">configuration</a> file, or on the command line with `--run-conf-obj <name>` option or with `--smv-props smv.runConfObj=<name>`.

By default, the name of the configuration object is the fully qualified class name (FQN) of the implementing object.  However, one could override `runConfig` in trait `Using[T]` to change the way the configuration object is obtained.

Below is an example of how to use a configurable module:

```scala
trait BaseStudio extends SmvRunConfig {
  def actors: Seq[String]
  def directors: Seq[String]
}

object Hollywood extends BaseStudio {
  override val actors = Seq("Hillary Clinton", "Bernie Sanders")
  override val directors = Seq("George Soros")
}

object Bollywood extends BaseStudio {
  override val actors = Seq()
  override val directors = Seq()
}

object Budget extends SmvModule("Projects cost of film production") with Using[BaseStudio] {
  ...
  override def run (i: runParams) = {
    // Access to the actual configuration is provided by the runConfig object
    val available = df.where(df("name").isin(runConfig.actors))
    ....
  }
}
```

Here the run configuration is defined with the `BaseStudio` trait, which extends `SmvRunConfig`.  It contains two pieces of information: lists of available actors and directors.  There are two specific configurations specified by `Hollywood` and `Bollywood`, each with its own list of available actors and directors.  And the module `Budget` declares that it needs the information from a `BaseStudio` by mixing in the trait `Using[BaseStudio]`, which provides the actual configuration through the `runConfig` object.  To specify the use of `Hollywood`, one invokes `smv-pyrun --smv-props runConfObj=Hollywood`; to use `Bollywood`, one invokes `smv-pyrun --run-conf-obj Bollywood`.  Both ways of specifying a configuration object on the commandline work with smv-pyrun.  However, because smv-shell does not directly run the main program in SmvApp -- and therefore will not pass any commandline arguments to SmvApp -- the only way to specify a `runConfig` object, when you are running an interactive shell, is through the use of an SMV configuration file.

`SmvRunConfig` can contain arbitrary information, including `SmvDataSet`s.  For example, the first stage of processing often involves concatenating data sets from different sources, with some preliminary processing such as null-sanitization.  The data source may be CSV files or Hive tables.  The following code shows how to use `SmvRunConfig` in this situation:

```scala
trait BaseAppInput extends SmvRunConfig {
  def in_01: SmvDataSet
  def in_02: SmvDataSet
}

object CsvAppInput extends BaseAppInput {
  override val in_01 = SmvCsvFile("some/file.csv")
  override val in_02 = SmvCsvFile("some/other/file.csv")
}

object HiveAppInput extends BaseAppInput {
  override val in_01 = SmvHiveTable("some_table")
  override val in_02 = SmvHiveTable("some_other_table")
}

object ConcatInput extends SmvModule("Concatenate input data sets") with Using[BaseAppInput] {
  override def reuqiresDS = Seq(runConfig.in_01, runConfig.in_02)
  override def run (i: runParams) = {
    // load the first input data set, specified with a runtime configuration
    val df1 = i(runConfig.in_01)
    ...
  }
}
```<|MERGE_RESOLUTION|>--- conflicted
+++ resolved
@@ -45,13 +45,8 @@
 ```python
 import * from inputdata
 
-<<<<<<< HEAD
-class Employment(SmvPyModule, SmvRunConfig):
-  def requiresDS(self):
-=======
 class Employment(SmvModule, SmvRunConfig):
   def requireDS(self):
->>>>>>> ce8d496d
     if self.smvGetRunConfig("filetype") == "hive":
       return [ EmpHive ]
     else:
