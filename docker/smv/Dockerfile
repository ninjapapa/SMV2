--- conflicted
+++ resolved
@@ -30,22 +30,13 @@
 
 # install smv and spark and move them into /usr/lib dir.
 RUN cd /projects &&\
-<<<<<<< HEAD
     wget -qO- https://raw.githubusercontent.com/TresAmigosSD/SMV/master/tools/smv-install | bash -s -- -spark 2.1.0.0 &&\
-=======
-    wget -qO- https://raw.githubusercontent.com/TresAmigosSD/SMV/v1.5.2.10/tools/smv-install | bash -s -- -spark &&\
->>>>>>> fdf7c9e8
     mkdir -p /usr/lib &&\
     mv SMV_* /usr/lib/SMV &&\
     mv spark-* /usr/lib/spark
 
 # installs python packages.
-<<<<<<< HEAD
-# TODO: use requirements.txt from image downloaded above once 1.5.2.7 is out.
-COPY ./requirements.txt /tmp/requirements.txt
-=======
 # TODO: use requirements.txt from image downloaded above once 1.5.2.10 is out.
->>>>>>> fdf7c9e8
 RUN pip install --upgrade pip
 RUN pip install -r /usr/lib/SMV/docker/smv/requirements.txt
 
